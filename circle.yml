--- conflicted
+++ resolved
@@ -15,9 +15,6 @@
     - nosetests -v:
         environment:
             PATH: $PATH:`pwd`/cmd_line/enum/Linux_64bit:`pwd`/cmd_line/bader/Linux_64bit:`pwd`/cmd_line/gulp/Linux_64bit:`pwd`/cmd_line/aconvasp/Linux_64bit
-<<<<<<< HEAD
-            GULP_LIB: /`pwd`/cmd_line/gulp/Libraries
-=======
             GULP_LIB: /`pwd`/cmd_line/gulp/Libraries
             PYTHONPATH: $PYTHONPATH:/usr/lib/python2.7/dist-packages/
 deployment:
@@ -29,5 +26,4 @@
       - git checkout stable_py3
       - git merge master
       - git push
-      - git checkout master
->>>>>>> 9070dcdf
+      - git checkout master