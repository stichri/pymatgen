--- conflicted
+++ resolved
@@ -180,15 +180,10 @@
         # BoltzTraP2.misc.info(iband, bandmin[iband], bandmax[iband], (
         # (bandmin[iband] < emax) & (bandmax[iband] > emin)))
         self.ebands = self.ebands[nemin:nemax]
-<<<<<<< HEAD
+
         if type(self.proj) == np.ndarray:
             self.proj = self.proj[:,nemin:nemax,:,:]
             
-=======
-        if self.proj != []:
-            self.proj = self.proj[:, nemin:nemax, :, :]
-
->>>>>>> a9014074
         if self.mommat is not None:
             self.mommat = self.mommat[:, nemin:nemax, :]
         # Removing bands may change the number of valence electrons
@@ -686,21 +681,10 @@
         """
         if self.bzt_interp is None:
             raise BoltztrapError("BztInterpolator not present")
-<<<<<<< HEAD
         
         tdos = self.bzt_interp.get_dos(T=T,npts_mu=npoints)
         #print(npoints)
         dosPlotter = DosPlotter()
         dosPlotter.add_dos('Total',tdos)
         
-        return dosPlotter
-    
-=======
-
-        tdos = self.bzt_interp.get_dos(T=T, npts_mu=npoints)
-        print(npoints)
-        dos_plotter = DosPlotter()
-        dos_plotter.add_dos('Total', tdos)
->>>>>>> a9014074
-
-        return dos_plotter+        return dosPlotter