# coding: utf-8
# Copyright (c) Pymatgen Development Team.
# Distributed under the terms of the MIT License.


import os
import abc
import warnings

<<<<<<< HEAD
from collections import defaultdict, OrderedDict
from math import sqrt
import numpy as np
import matplotlib.pyplot as plt
from scipy.optimize import curve_fit
import ruamel.yaml
=======
from collections import defaultdict
from math import sqrt
>>>>>>> c18d7725

from monty.design_patterns import cached_class
from monty.serialization import loadfn
from monty.json import MSONable
from adjustText import adjust_text

from pymatgen.io.vasp.sets import MITRelaxSet, MPRelaxSet
from pymatgen.core.periodic_table import Element
from pymatgen.analysis.structure_analyzer import oxide_type, sulfide_type
from pymatgen import Composition
from pymatgen.entries.computed_entries import ComputedEntry
from pymatgen.analysis.reaction_calculator import ComputedReaction


"""
This module implements Compatibility corrections for mixing runs of different
functionals.
"""

MODULE_DIR = os.path.dirname(os.path.abspath(__file__))

__author__ = "Shyue Ping Ong, Anubhav Jain, Stephen Dacek, Sai Jayaraman"
__copyright__ = "Copyright 2012, The Materials Project"
__version__ = "1.0"
__maintainer__ = "Shyue Ping Ong"
__email__ = "shyuep@gmail.com"
__date__ = "Mar 19, 2012"


class CompatibilityError(Exception):
    """
    Exception class for Compatibility. Raised by attempting correction
    on incompatible calculation
    """

    def __init__(self, msg):
        self.msg = msg

    def __str__(self):
        return self.msg


class Correction(metaclass=abc.ABCMeta):
    """
    A Correction class is a pre-defined scheme for correction a computed
    entry based on the type and chemistry of the structure and the
    calculation parameters. All Correction classes must implement a
    correct_entry method.
    """

    @abc.abstractmethod
    def get_correction(self, entry):
        """
        Returns correction for a single entry.

        Args:
            entry: A ComputedEntry object.

        Returns:
            The energy correction to be applied.

        Raises:
            CompatibilityError if entry is not compatible.
        """
        return

    def correct_entry(self, entry):
        """
        Corrects a single entry.

        Args:
            entry: A ComputedEntry object.

        Returns:
            An processed entry.

        Raises:
            CompatibilityError if entry is not compatible.
        """
        corr = self.get_correction(entry)
        entry.correction += corr[0]
        entry.data['correction_error'] = corr[1]
        return entry


class PotcarCorrection(Correction):
    """
    Checks that POTCARs are valid within a pre-defined input set. This
    ensures that calculations performed using different InputSets are not
    compared against each other.

    Entry.parameters must contain a "potcar_symbols" key that is a list of
    all POTCARs used in the run. Again, using the example of an Fe2O3 run
    using Materials Project parameters, this would look like
    entry.parameters["potcar_symbols"] = ['PAW_PBE Fe_pv 06Sep2000',
    'PAW_PBE O 08Apr2002'].

    Args:
        input_set: InputSet object used to generate the runs (used to check
            for correct potcar symbols)

        check_hash (bool): If true, uses the potcar hash to check for valid
            potcars. If false, uses the potcar symbol (Less reliable).
            Defaults to True

    Raises:
        ValueError if entry do not contain "potcar_symbols" key.
        CombatibilityError if wrong potcar symbols
    """

    def __init__(self, input_set, check_hash=False):
        potcar_settings = input_set.CONFIG["POTCAR"]
        if isinstance(list(potcar_settings.values())[-1],
                      dict):
            if check_hash:
                self.valid_potcars = {k: d["hash"] for k, d in
                                      potcar_settings.items()}
            else:
                self.valid_potcars = {k: d["symbol"] for k, d in
                                      potcar_settings.items()}
        else:
            if check_hash:
                raise ValueError('Cannot check hashes of potcars,'
                                 ' hashes are not set')
            else:
                self.valid_potcars = {k: d for k, d in
                                      potcar_settings.items()}

        self.input_set = input_set
        self.check_hash = check_hash

    def get_correction(self, entry):

        if self.check_hash:
            if entry.parameters.get("potcar_spec"):
                psp_settings = set([d.get("hash")
                                    for d in entry.parameters[
                                        "potcar_spec"] if d])
            else:
                raise ValueError('Cannot check hash '
                                 'without potcar_spec field')
        else:
            if entry.parameters.get("potcar_spec"):
                psp_settings = set([d.get("titel").split()[1]
                                    for d in entry.parameters[
                                        "potcar_spec"] if d])
            else:
                psp_settings = set([sym.split()[1]
                                    for sym in entry.parameters[
                                        "potcar_symbols"] if sym])

        if {self.valid_potcars.get(str(el))
                for el in entry.composition.elements} != psp_settings:
            raise CompatibilityError('Incompatible potcar')
        return 0, 0

    def __str__(self):
        return "{} Potcar Correction".format(self.input_set.__name__)


@cached_class
class GasCorrection(Correction):
    """
    Correct energies of diatomic gases to obtain the right formation energies.
   
    Note that this depends on calculations being run within the same input set.

    References:
        Persson, K. A.; Waldwick, B.; Lazic, P.; Ceder, G. Prediction of Solid-Aqueous 
        Equilibria: Scheme to Combine First-Principles Calculations of Solids with 
        Experimental Aqueous States. Phys. Rev. B - Condens. Matter Mater. Phys. 
        2012, 85 (23), 1–12. https://doi.org/10.1103/PhysRevB.85.235438.
    """
<<<<<<< HEAD

    def __init__(self, config_file, error_file=None):
        c = loadfn(config_file)
        self.name = c['Name']
        self.cpd_energies = c['Advanced']['CompoundEnergies']
        if error_file:
            e = loadfn(error_file)
            self.cpd_errors = e['Advanced']['CompoundEnergies']
=======
    def __init__(self, config_file, error_file=None):
        c = loadfn(config_file)
        self.name = c['Name']
        self.cpd_energies = c['GasCorrections']
        if error_file:
            e = loadfn(error_file)
            self.cpd_errors = e['GasCorrections']
>>>>>>> c18d7725
        else:
            self.cpd_errors = defaultdict(float)

    def get_correction(self, entry):
        comp = entry.composition

        rform = entry.composition.reduced_formula
        if rform in self.cpd_energies:
            correction = self.cpd_energies[rform] * comp.num_atoms \
                - entry.uncorrected_energy
            error = self.cpd_errors[rform] * comp.num_atoms
            return correction, error
        return 0, 0

    def __str__(self):
        return "{} Gas Correction".format(self.name)


@cached_class
class AnionCorrection(Correction):
    """
    Correct anion energies to obtain the right formation energies. Note that
    this depends on calculations being run within the same input set.

    Args:
        config_file: Path to the selected compatibility.yaml config file.
        correct_peroxide: Specify whether peroxide/superoxide/ozonide
            corrections are to be applied or not.
    """
    def __init__(self, config_file, error_file=None, correct_peroxide=True):
        c = loadfn(config_file)
        self.oxide_correction = c['AnionCorrections']
        self.sulfide_correction = c.get('AnionCorrections', defaultdict(
            float))
        self.name = c['Name']
        self.correct_peroxide = correct_peroxide
        if error_file:
            e = loadfn(error_file)
<<<<<<< HEAD
            self.oxide_errors = e['OxideCorrections']
            self.sulfide_errors = e.get('SulfideCorrections', defaultdict(float))
=======
            self.oxide_errors = e['AnionCorrections']
            self.sulfide_errors = e.get('AnionCorrections', defaultdict(float))
>>>>>>> c18d7725
        else:
            self.oxide_errors = defaultdict(float)
            self.sulfide_errors = defaultdict(float)

    def get_correction(self, entry):
        comp = entry.composition
        if len(comp) == 1:  # Skip element entry
            return 0, 0

        correction = 0
        error = 0
        # Check for sulfide corrections
        if Element("S") in comp:
            sf_type = "sulfide"
            if entry.data.get("sulfide_type"):
                sf_type = entry.data["sulfide_type"]
            elif hasattr(entry, "structure"):
                sf_type = sulfide_type(entry.structure)
            if sf_type in self.sulfide_correction:
                correction += self.sulfide_correction[sf_type] * comp["S"]
                error = sqrt(error**2 + (self.sulfide_errors[sf_type] * comp['S'])**2)


        # Check for oxide, peroxide, superoxide, and ozonide corrections.
        if Element("O") in comp:
            if self.correct_peroxide:
                if entry.data.get("oxide_type"):
                    if entry.data["oxide_type"] in self.oxide_correction:
                        ox_corr = self.oxide_correction[
                            entry.data["oxide_type"]]
                        correction += ox_corr * comp["O"]
                        ox_error = self.oxide_errors[entry.data["oxide_type"]]
                        error = sqrt(error**2 + (ox_error*comp['O'])**2)
                    if entry.data["oxide_type"] == "hydroxide":
                        ox_corr = self.oxide_correction["oxide"]
                        correction += ox_corr * comp["O"]
                        ox_error = self.oxide_errors['oxide']
                        error = sqrt(error**2 + (ox_error*comp['O'])**2)

                elif hasattr(entry, "structure"):
                    ox_type, nbonds = oxide_type(entry.structure, 1.05,
                                                 return_nbonds=True)
                    if ox_type in self.oxide_correction:
                        correction += self.oxide_correction[ox_type] * \
                            nbonds
                        error = sqrt(error**2 + (self.oxide_errors[ox_type] * nbonds)**2)
                    elif ox_type == "hydroxide":
                        correction += self.oxide_correction["oxide"] * \
                                      comp["O"]
                        error = sqrt(error**2 + (self.oxide_errors["oxide"] * comp["O"])**2)
                else:
                    warnings.warn(
                        "No structure or oxide_type parameter present. Note "
                        "that peroxide/superoxide corrections are not as "
                        "reliable and relies only on detection of special"
                        "formulas, e.g., Li2O2.")
                    rform = entry.composition.reduced_formula
                    if rform in UCorrection.common_peroxides:
                        correction += self.oxide_correction["peroxide"] * \
                            comp["O"]
                        error = sqrt(error**2 + (self.oxide_errors["peroxide"] * comp["O"])**2)
                    elif rform in UCorrection.common_superoxides:
                        correction += self.oxide_correction["superoxide"] * \
                            comp["O"]
                        error = sqrt(error**2 + (self.oxide_errors["superoxide"] * comp["O"])**2)
                    elif rform in UCorrection.ozonides:
                        correction += self.oxide_correction["ozonide"] * \
                            comp["O"]
                        error = sqrt(error**2 + (self.oxide_errors["ozonide"] * comp["O"])**2)
                    elif Element("O") in comp.elements and len(comp.elements)\
                            > 1:
                        correction += self.oxide_correction['oxide'] * \
                                      comp["O"]
                        error = sqrt(error**2 + (self.oxide_errors["oxide"] * comp["O"])**2)
            else:
                correction += self.oxide_correction['oxide'] * comp["O"]
                error = sqrt(error**2 + (self.oxide_errors['oxide'] * comp["O"])**2)            

        return correction, error

    def __str__(self):
        return "{} Anion Correction".format(self.name)


@cached_class
class AqueousCorrection(Correction):
    """
    This class implements aqueous phase compound corrections for elements
    and H2O.

    Args:
        config_file: Path to the selected compatibility.yaml config file.
    """
    def __init__(self, config_file, error_file=None):
        c = loadfn(config_file)
        self.cpd_energies = c['AqueousCompoundEnergies']
        self.name = c["Name"]
        if error_file:
            e = loadfn(error_file)
            self.cpd_errors = e.get('AqueousCompoundEnergies', defaultdict(float))
        else:
            self.cpd_errors = defaultdict(float)

    def get_correction(self, entry):
        comp = entry.composition
        rform = comp.reduced_formula
        cpdenergies = self.cpd_energies
        correction = 0
        error = 0
        if rform in cpdenergies:
            if rform in ["H2", "H2O"]:
                correction = cpdenergies[rform] * comp.num_atoms \
                    - entry.uncorrected_energy - entry.correction
                error = sqrt(error**2 + (self.cpd_errors[rform] * comp.num_atoms \
                    - entry.uncorrected_energy - entry.correction)**2)
            else:
                correction += cpdenergies[rform] * comp.num_atoms
                error = sqrt(error**2 + (self.cpd_errors[rform] * comp.num_atoms)**2)
        if not rform == "H2O":
            correction += 0.5 * 2.46 * min(comp["H"]/2.0, comp["O"])
        return correction, error

    def __str__(self):
        return "{} Aqueous Correction".format(self.name)


@cached_class
class UCorrection(Correction):
    """
    This class implements the GGA/GGA+U mixing scheme, which allows mixing of
    entries. Entry.parameters must contain a "hubbards" key which is a dict
    of all non-zero Hubbard U values used in the calculation. For example,
    if you ran a Fe2O3 calculation with Materials Project parameters,
    this would look like entry.parameters["hubbards"] = {"Fe": 5.3}
    If the "hubbards" key is missing, a GGA run is assumed.

    It should be noted that ComputedEntries assimilated using the
    pymatgen.apps.borg package and obtained via the MaterialsProject REST
    interface using the pymatgen.matproj.rest package will automatically have
    these fields populated.

    Args:
        config_file: Path to the selected compatibility.yaml config file.
        input_set: InputSet object (to check for the +U settings)
        compat_type: Two options, GGA or Advanced.  GGA means all GGA+U
            entries are excluded.  Advanced means mixing scheme is
            implemented to make entries compatible with each other,
            but entries which are supposed to be done in GGA+U will have the
            equivalent GGA entries excluded. For example, Fe oxides should
            have a U value under the Advanced scheme. A GGA Fe oxide run
            will therefore be excluded under the scheme.
    """
    common_peroxides = ["Li2O2", "Na2O2", "K2O2", "Cs2O2", "Rb2O2", "BeO2",
                        "MgO2", "CaO2", "SrO2", "BaO2"]
    common_superoxides = ["LiO2", "NaO2", "KO2", "RbO2", "CsO2"]
    ozonides = ["LiO3", "NaO3", "KO3", "NaO5"]

    def __init__(self, config_file, input_set, compat_type, error_file=None):
        if compat_type not in ['GGA', 'Advanced']:
            raise CompatibilityError("Invalid compat_type {}"
                                     .format(compat_type))

        c = loadfn(config_file)

        self.input_set = input_set
        if compat_type == 'Advanced':
            self.u_settings = self.input_set.CONFIG["INCAR"]["LDAUU"]
            self.u_corrections = c["Advanced"]["UCorrections"]
        else:
            self.u_settings = {}
            self.u_corrections = {}

        self.name = c["Name"]
        self.compat_type = compat_type

        if error_file:
            e = loadfn(error_file)
            self.u_errors = e['Advanced']['UCorrections']
        else:
            self.u_errors = {}


    def get_correction(self, entry):
        if entry.parameters.get("run_type", "GGA") == "HF":
            raise CompatibilityError('Invalid run type')

        calc_u = entry.parameters.get("hubbards", None)
        calc_u = defaultdict(int) if calc_u is None else calc_u
        comp = entry.composition

        elements = sorted([el for el in comp.elements if comp[el] > 0],
                          key=lambda el: el.X)
        most_electroneg = elements[-1].symbol
        correction = 0
        error = 0
        ucorr = self.u_corrections.get(most_electroneg, {})
        usettings = self.u_settings.get(most_electroneg, {})
        uerrors = self.u_errors.get(most_electroneg, defaultdict(float))

        for el in comp.elements:
            sym = el.symbol
            # Check for bad U values
            if calc_u.get(sym, 0) != usettings.get(sym, 0):
                raise CompatibilityError('Invalid U value of %s on %s' %
                                         (calc_u.get(sym, 0), sym))
            if sym in ucorr:
                correction += float(ucorr[sym]) * comp[el]
                error = sqrt(error**2 + (float(uerrors[sym]) * comp[el])**2)

        return correction, error

    def __str__(self):
        return "{} {} Correction".format(self.name, self.compat_type)


class Compatibility(MSONable):
    """
    The Compatibility class combines a list of corrections to be applied to
    an entry or a set of entries. Note that some of the Corrections have
    interdependencies. For example, PotcarCorrection must always be used
    before any other compatibility. Also, GasCorrection("MP") must be used
    with PotcarCorrection("MP") (similarly with "MIT"). Typically,
    you should use the specific MaterialsProjectCompatibility and
    MITCompatibility subclasses instead.

    Args:
        corrections: List of corrections to apply.
    """

    def __init__(self, corrections):
        self.corrections = corrections

    def process_entry(self, entry):
        """
        Process a single entry with the chosen Corrections.

        Args:
            entry: A ComputedEntry object.

        Returns:
            An adjusted entry if entry is compatible, otherwise None is
            returned.
        """
        try:
            corrections, errors = self.get_corrections_dict(entry)
        except CompatibilityError:
            return None
        entry.correction = sum(corrections.values())
        tot_error = 0
        for e in errors.values():
            tot_error += e**2
        tot_error = sqrt(tot_error)
<<<<<<< HEAD
        if tot_error == 0:
            #if there are no error values available for the corrections applied, set correction_error to not a number
            entry.data['correction_error'] = float('NaN')
        else:
            entry.data['correction_error'] = tot_error
=======
        entry.data['correction_error'] = tot_error
>>>>>>> c18d7725
        return entry

    def get_corrections_dict(self, entry):
        """
        Returns the corrections applied to a particular entry.

        Args:
            entry: A ComputedEntry object.

        Returns:
            ({correction_name: value})
        """
        corrections = {}
        errors = {}
        for c in self.corrections:
            val, e = c.get_correction(entry)
            if val != 0:
                corrections[str(c)] = val
                errors[str(c)] = e
        return corrections, errors

    def process_entries(self, entries):
        """
        Process a sequence of entries with the chosen Compatibility scheme.

        Args:
            entries: A sequence of entries.

        Returns:
            An list of adjusted entries.  Entries in the original list which
            are not compatible are excluded.
        """
        return list(filter(None, map(self.process_entry, entries)))

    def get_explanation_dict(self, entry):
        """
        Provides an explanation dict of the corrections that are being applied
        for a given compatibility scheme. Inspired by the "explain" methods
        in many database methodologies.

        Args:
            entry: A ComputedEntry.

        Returns:
            (dict) of the form
            {"Compatibility": "string",
            "Uncorrected_energy": float,
            "Corrected_energy": float,
            "Correction_error:" float,
            "Corrections": [{"Name of Correction": {
            "Value": float, "Explanation": "string"}]}
        """
        centry = self.process_entry(entry)
        if centry is None:
            uncorrected_energy = entry.uncorrected_energy
            corrected_energy = None
            correction_error = None
        else:
            uncorrected_energy = centry.uncorrected_energy
            corrected_energy = centry.energy
            correction_error = centry.data['correction_error']
        d = {"compatibility": self.__class__.__name__,
             "uncorrected_energy": uncorrected_energy,
             "corrected_energy": corrected_energy,
             "correction_error": correction_error}
        corrections = []
        corr_dict, error_dict = self.get_corrections_dict(entry)
        for c in self.corrections:
            cd = {"name": str(c),
                  "description": c.__doc__.split("Args")[0].strip(),
                  "value": corr_dict.get(str(c), 0),
                  "error": error_dict.get(str(c), 0)}
            corrections.append(cd)
        d["corrections"] = corrections
        return d

    def explain(self, entry):
        """
        Prints an explanation of the corrections that are being applied for a
        given compatibility scheme. Inspired by the "explain" methods in many
        database methodologies.

        Args:
            entry: A ComputedEntry.
        """
        d = self.get_explanation_dict(entry)
        print("The uncorrected value of the energy of %s is %f eV" %
              (entry.composition, d["uncorrected_energy"]))
        print("The following corrections / screening are applied for %s:\n" %
              d["compatibility"])
        for c in d["corrections"]:
            print("%s correction: %s\n" % (c["name"],
                                           c["description"]))
            print("For the entry, this correction has the value %f eV." % c[
                "value"])
            print("-" * 30)

        print("The final energy after corrections is %f" % d[
            "corrected_energy"])


class MaterialsProjectCompatibility(Compatibility):
    """
    This class implements the GGA/GGA+U mixing scheme, which allows mixing of
    entries. Note that this should only be used for VASP calculations using the
    MaterialsProject parameters (see pymatgen.io.vaspio_set.MPVaspInputSet).
    Using this compatibility scheme on runs with different parameters is not
    valid.

    Args:
        compat_type: Two options, GGA or Advanced.  GGA means all GGA+U
            entries are excluded.  Advanced means mixing scheme is
            implemented to make entries compatible with each other,
            but entries which are supposed to be done in GGA+U will have the
            equivalent GGA entries excluded. For example, Fe oxides should
            have a U value under the Advanced scheme. A GGA Fe oxide run
            will therefore be excluded under the scheme.
        correct_peroxide: Specify whether peroxide/superoxide/ozonide
            corrections are to be applied or not.
        check_potcar_hash (bool): Use potcar hash to verify potcars are correct.
    """

    def __init__(self, compat_type="Advanced", correct_peroxide=True,
                 check_potcar_hash=False):
        self.compat_type = compat_type
        self.correct_peroxide = correct_peroxide
        self.check_potcar_hash = check_potcar_hash
        fp = os.path.join(MODULE_DIR, "test_compatibility.yaml")
        fp_error = os.path.join(MODULE_DIR, 'test_compatibility_errors.yaml')
        super().__init__(
            [PotcarCorrection(MPRelaxSet, check_hash=check_potcar_hash),
             GasCorrection(fp, error_file=fp_error),
             AnionCorrection(fp, error_file=fp_error, correct_peroxide=correct_peroxide),
             UCorrection(fp, MPRelaxSet, compat_type, error_file=fp_error)])


class MITCompatibility(Compatibility):
    """
    This class implements the GGA/GGA+U mixing scheme, which allows mixing of
    entries. Note that this should only be used for VASP calculations using the
    MIT parameters (see pymatgen.io.vaspio_set MITVaspInputSet). Using
    this compatibility scheme on runs with different parameters is not valid.

    Args:
        compat_type: Two options, GGA or Advanced.  GGA means all GGA+U
            entries are excluded.  Advanced means mixing scheme is
            implemented to make entries compatible with each other,
            but entries which are supposed to be done in GGA+U will have the
            equivalent GGA entries excluded. For example, Fe oxides should
            have a U value under the Advanced scheme. A GGA Fe oxide run
            will therefore be excluded under the scheme.
        correct_peroxide: Specify whether peroxide/superoxide/ozonide
            corrections are to be applied or not.
        check_potcar_hash (bool): Use potcar hash to verify potcars are correct.
    """

    def __init__(self, compat_type="Advanced", correct_peroxide=True,
                 check_potcar_hash=False):
        self.compat_type = compat_type
        self.correct_peroxide = correct_peroxide
        self.check_potcar_hash = check_potcar_hash
        fp = os.path.join(MODULE_DIR, "MITCompatibility.yaml")
        super().__init__(
            [PotcarCorrection(MITRelaxSet, check_hash=check_potcar_hash),
             GasCorrection(fp),
             AnionCorrection(fp, correct_peroxide=correct_peroxide),
             UCorrection(fp, MITRelaxSet, compat_type)])


class MITAqueousCompatibility(Compatibility):
    """
    This class implements the GGA/GGA+U mixing scheme, which allows mixing of
    entries. Note that this should only be used for VASP calculations using the
    MIT parameters (see pymatgen.io.vaspio_set MITVaspInputSet). Using
    this compatibility scheme on runs with different parameters is not valid.

    Args:
        compat_type: Two options, GGA or Advanced.  GGA means all GGA+U
            entries are excluded.  Advanced means mixing scheme is
            implemented to make entries compatible with each other,
            but entries which are supposed to be done in GGA+U will have the
            equivalent GGA entries excluded. For example, Fe oxides should
            have a U value under the Advanced scheme. A GGA Fe oxide run
            will therefore be excluded under the scheme.
        correct_peroxide: Specify whether peroxide/superoxide/ozonide
            corrections are to be applied or not.
        check_potcar_hash (bool): Use potcar hash to verify potcars are correct.
    """

    def __init__(self, compat_type="Advanced", correct_peroxide=True,
                 check_potcar_hash=False):
        self.compat_type = compat_type
        self.correct_peroxide = correct_peroxide
        self.check_potcar_hash = check_potcar_hash
        fp = os.path.join(MODULE_DIR, "MITCompatibility.yaml")
        super().__init__(
            [PotcarCorrection(MITRelaxSet, check_hash=check_potcar_hash),
             GasCorrection(fp),
             AnionCorrection(fp, correct_peroxide=correct_peroxide),
             UCorrection(fp, MITRelaxSet, compat_type), AqueousCorrection(fp)])


class MaterialsProjectAqueousCompatibility(Compatibility):
    """
    This class implements the GGA/GGA+U mixing scheme, which allows mixing of
    entries. Note that this should only be used for VASP calculations using the
    MaterialsProject parameters (see pymatgen.io.vaspio_set.MPVaspInputSet).
    Using this compatibility scheme on runs with different parameters is not
    valid.

    Args:
        compat_type: Two options, GGA or Advanced.  GGA means all GGA+U
            entries are excluded.  Advanced means mixing scheme is
            implemented to make entries compatible with each other,
            but entries which are supposed to be done in GGA+U will have the
            equivalent GGA entries excluded. For example, Fe oxides should
            have a U value under the Advanced scheme. A GGA Fe oxide run
            will therefore be excluded under the scheme.
        correct_peroxide: Specify whether peroxide/superoxide/ozonide
            corrections are to be applied or not.
        check_potcar_hash (bool): Use potcar hash to verify potcars are correct.
    """

    def __init__(self, compat_type="Advanced", correct_peroxide=True,
                 check_potcar_hash=False):
        self.compat_type = compat_type
        self.correct_peroxide = correct_peroxide
        self.check_potcar_hash = check_potcar_hash
        fp = os.path.join(MODULE_DIR, "MPCompatibility.yaml")
        super().__init__(
            [PotcarCorrection(MPRelaxSet, check_hash=check_potcar_hash),
             GasCorrection(fp),
             AnionCorrection(fp, correct_peroxide=correct_peroxide),
             UCorrection(fp, MPRelaxSet, compat_type), AqueousCorrection(fp)])


class CorrectionCalculator:
    
    species = ['oxide', 'peroxide', 'superoxide', 'F', 'Cl', 'Br', 'I', 'N', 'S', 'Se',\
               'Si', 'Sb', 'Te', 'V', 'Cr', 'Mn', 'Fe', 'Co','Ni', 'Cu', 'Mo'] #species that we're fitting corrections for

    def __init__(self, exp_json, comp_json):
        self.exp_compounds = loadfn(exp_json) #experimental data
        self.calc_compounds = loadfn(comp_json) #computed entries
        self.corrections = []
        self.corrections_std_error = []
        self.corrections_dict = {} #{'compound': (value, error)}

        #these three lists are just to help the graph_residual_error_per_species() method
        self.oxides = [] 
        self.peroxides = []
        self.superoxides = []

    def compute_corrections(self, allow_polyanions=False, allow_large_errors=False, allow_unstable=False):
        self.names = []
        self.diffs = []
        self.coeff_mat = []
        self.exp_uncer = []

        self.mpids = []
        for cmpd_info in self.exp_compounds:
            name = cmpd_info['formula']
            warnings = cmpd_info['warnings']

            if allow_polyanions:
                warnings.pop('polyanion', None)
            if allow_large_errors:
                warnings.pop('large_uncertainty', None)
            if allow_unstable:
                warnings.pop('unstable', None)

            if name in self.calc_compounds and not warnings:
                
                comp = Composition(name)
                elems = list(comp.as_dict())
                
                compound = self.calc_compounds[name]
                
                reactants = []
                for elem in elems:
                    try:
                        reactants.append(self.calc_compounds[elem])
                    except KeyError:
                        raise ValueError('Computed entries missing ' + elem)
                
                rxn = ComputedReaction(reactants, [compound])
                rxn.normalize_to(comp)
                energy = rxn.calculated_reaction_energy
                
                if compound.data['oxide_type'] == 'oxide':
                    coeff = [comp['O'], 0, 0]
                    self.oxides.append(name)
                elif compound.data['oxide_type'] == 'peroxide':
                    coeff = [0, comp['O'], 0]
                    self.peroxides.append(name)
                elif compound.data['oxide_type'] == 'superoxide':
                    coeff = [0, 0, comp['O']]
                    self.superoxides.append(name)
                else:
                    coeff = [0, 0, 0]
                coeff += [comp[elem] for elem in self.species[3:]]
                
                self.names.append(name)
                self.diffs.append((cmpd_info['exp energy'] - energy)/comp.num_atoms)
                self.coeff_mat.append([i/comp.num_atoms for i in coeff])
                self.exp_uncer.append((cmpd_info['uncertainty'])/comp.num_atoms)
                            
                self.mpids.append(compound.entry_id)   

        #for any exp entries with no uncertainty value, assign average uncertainty value
        sigma = np.array(self.exp_uncer)
        sigma[sigma == 0] = np.nan
        mean_uncer = np.nanmean(sigma)
        sigma = np.where(np.isnan(sigma), mean_uncer, sigma)

        f = lambda x, *m: np.dot(x, m)

        popt, pcov = curve_fit(f, self.coeff_mat, self.diffs, p0=np.ones(21), sigma=sigma, absolute_sigma=True)
        self.corrections = popt.tolist()
        self.corrections_std_error = np.sqrt(np.diag(pcov)).tolist()
        for i in range(len(self.species)):
            self.corrections_dict[self.species[i]] = (self.corrections[i], self.corrections_std_error[i])
        return self.corrections_dict


    def graph_residual_error(self):
        if len(self.corrections) == 0:
            self.compute_corrections()
        
        indices = [i for i in range(len(self.diffs))]
        abs_errors = [abs(i) for i in (self.diffs - np.dot(self.coeff_mat, self.corrections))]
        labels_graph = self.names.copy()
        uncertainty_graph = self.exp_uncer.copy()
        abs_errors, labels_graph, uncertainty_graph = (list(t) for t in zip(*sorted(zip(abs_errors, labels_graph, uncertainty_graph)))) #sort by error
        fig, (ax1, ax2) = plt.subplots(2, 1, figsize=(20, 20))
        num = len(indices)//2
        ax2.scatter(indices[num:], abs_errors[num:])
        ax2.set_ylim(bottom=ax1.get_ylim()[0])
        texts = []
        for i, txt in enumerate(labels_graph[num:]):
            texts.append(ax2.text(indices[i+num], abs_errors[i+num], txt, fontsize = 12))
        adjust_text(texts, ax = ax2)
        ax1.scatter(indices[:num], abs_errors[:num])
        ax1.set_ylim(top=ax2.get_ylim()[1])
        texts = []
        for i, txt in enumerate(labels_graph[:num]):
            texts.append(ax1.text(indices[i], abs_errors[i], txt, fontsize = 12))
        adjust_text(texts, ax = ax1)
        plt.show()
        print('Residual Error:')
        print('Median = ' + str(np.median(np.array(abs_errors))))
        print('Mean = ' + str(np.mean(np.array(abs_errors))))
        print('Std Dev = ' + str(np.std(np.array(abs_errors))))
        print('Original Error:')
        print('Median = ' + str(abs(np.median(np.array(self.diffs)))))
        print('Mean = ' + str(abs(np.mean(np.array(self.diffs)))))
        print('Std Dev = ' + str(np.std(np.array(self.diffs))))   
        
    def graph_residual_error_per_species(self, specie):
        if specie not in self.species:
            raise Exception('not a valid specie')

        if len(self.corrections) == 0:
            self.compute_corrections()

        abs_errors = [abs(i) for i in (self.diffs - np.dot(self.coeff_mat, self.corrections))]
        labels_species = self.names.copy()
        diffs_cpy = self.diffs.copy()
        num = len(labels_species)
        
        if specie == 'oxide' or specie == 'peroxide' or specie == 'superoxide':
            if specie == 'oxide':
                compounds = self.oxides
            elif specie == 'peroxide':
                compounds = self.peroxides
            else:
                compounds = self.superoxides
            for i in range(num):
                if labels_species[num-i-1] not in compounds:
                    del labels_species[num-i-1]
                    del abs_errors[num-i-1]
                    del diffs_cpy[num-i-1]  
        else:
            for i in range(num):
                if not Composition(labels_species[num-i-1])[specie]:
                    del labels_species[num-i-1]
                    del abs_errors[num-i-1]
                    del diffs_cpy[num-i-1]        
        abs_errors, labels_species, diffs_cpy = (list(t) for t in zip(*sorted(zip(abs_errors, labels_species, diffs_cpy)))) #sort by error
        indices = [i for i in range(len(diffs_cpy))]
        if len(indices) > 20:
            plt.figure(figsize=(20, 10))
        plt.scatter(indices, abs_errors)
        texts = []
        for i, txt in enumerate(labels_species):
            texts.append(plt.text(indices[i], abs_errors[i], txt, fontsize = 12))
        adjust_text(texts)
        plt.show()
        print('Residual Error:')
        print('Median = ' + str(np.median(np.array(abs_errors))))
        print('Mean = ' + str(np.mean(np.array(abs_errors))))
        print('Std Dev = ' + str(np.std(np.array(abs_errors))))
        print('Original Error:')
        print('Median = ' + str(abs(np.median(np.array(diffs_cpy)))))
        print('Mean = ' + str(abs(np.mean(np.array(diffs_cpy)))))
        print('Std Dev = ' + str(np.std(np.array(diffs_cpy)))) 

        print(labels_species) 

    def make_yaml(self, name='MP'):
        """
        create the _name_Compatibility.yaml that stores corrections as well as _name_CompatibilityErrors.yaml for correction errors
        """

        if len(self.corrections) == 0:
            self.compute_corrections()

        aqueous = OrderedDict()
        aqueous['O2'] = -0.316731
        aqueous['N2'] = -0.295729
        aqueous['F2'] = -0.313025
        aqueous['Cl2'] = -0.344373
        aqueous['Br'] = -0.235039
        aqueous['Hg'] = -0.234421
        aqueous['H2'] = -3.6018845
        aqueous['H2O'] = -4.972

        compatibility = OrderedDict()
        oxide_corr = OrderedDict()
        sulfide_corr = OrderedDict()
        advanced = OrderedDict()
        cmpd_energies = OrderedDict()
        u_corr = OrderedDict()
        o = OrderedDict()
        f = OrderedDict()

        compatibility_error = OrderedDict()
        oxide_corr_error = OrderedDict()
        sulfide_corr_error = OrderedDict()
        advanced_error = OrderedDict()
        cmpd_energies_error = OrderedDict()
        u_corr_error = OrderedDict()
        o_error = OrderedDict()
        f_error = OrderedDict()

        oxide_corr['oxide'] = self.corrections_dict['oxide'][0]
        oxide_corr['peroxide'] = self.corrections_dict['peroxide'][0]
        oxide_corr['superoxide'] = self.corrections_dict['superoxide'][0]
        oxide_corr['ozonide'] = 0 #do i need this??

        oxide_corr_error['oxide'] = self.corrections_dict['oxide'][1]
        oxide_corr_error['peroxide'] = self.corrections_dict['peroxide'][1]
        oxide_corr_error['superoxide'] = self.corrections_dict['superoxide'][1]
        oxide_corr_error['ozonide'] = 0 #do i need this??

        sulfide_corr['sulfide'] = self.corrections_dict['S'][0]
        sulfide_corr_error['sulfide'] = self.corrections_dict['S'][1]

        for elem in ['F', 'Cl', 'Br', 'I', 'N', 'Se', 'Si', 'Sb', 'Te']:
            entry = self.calc_compounds[elem]
            key = entry.composition.reduced_formula
            val = entry.energy_per_atom - self.corrections_dict[elem][0]
            cmpd_energies[key] = val
            cmpd_energies_error[key] = self.corrections_dict[elem][1]

        for elem in ['V', 'Cr', 'Mn', 'Fe', 'Co','Ni', 'Cu', 'Mo']:
            o[elem] = self.corrections_dict[elem][0]
            f[elem] = self.corrections_dict[elem][0]

            o_error[elem] = self.corrections_dict[elem][1]
            f_error[elem] = self.corrections_dict[elem][1]
    
        u_corr['O'] = o
        u_corr['F'] = f
        advanced['UCorrections'] = u_corr
        advanced['CompoundEnergies'] = cmpd_energies
        compatibility['Name'] = name
        compatibility['Advanced'] = advanced
        compatibility['OxideCorrections'] = oxide_corr
        compatibility['SulfideCorrections'] = sulfide_corr
        compatibility['AqueuousCompoundEnergies'] = aqueous

        u_corr_error['O'] = o_error
        u_corr_error['F'] = f_error
        advanced_error['UCorrections'] = u_corr_error
        advanced_error['CompoundEnergies'] = cmpd_energies_error
        compatibility_error['Name'] = name
        compatibility_error['Advanced'] = advanced_error
        compatibility_error['OxideCorrections'] = oxide_corr_error
        compatibility_error['SulfideCorrections'] = sulfide_corr_error
        

        fn = name + 'Compatibility.yaml'

        f = open(fn, 'w')
        yaml = ruamel.yaml.YAML()
        yaml.Representer.add_representer(OrderedDict, yaml.Representer.represent_dict)
        yaml.default_flow_style = False
        yaml.dump(compatibility, f)
        f.close()

        fn = name + 'CompatibilityErrors.yaml'
        f = open(fn, 'w')
        yaml = ruamel.yaml.YAML()
        yaml.Representer.add_representer(OrderedDict, yaml.Representer.represent_dict)
        yaml.default_flow_style = False
        yaml.dump(compatibility_error, f)
        f.close()<|MERGE_RESOLUTION|>--- conflicted
+++ resolved
@@ -7,29 +7,16 @@
 import abc
 import warnings
 
-<<<<<<< HEAD
-from collections import defaultdict, OrderedDict
+from collections import defaultdicts
 from math import sqrt
-import numpy as np
-import matplotlib.pyplot as plt
-from scipy.optimize import curve_fit
-import ruamel.yaml
-=======
-from collections import defaultdict
-from math import sqrt
->>>>>>> c18d7725
 
 from monty.design_patterns import cached_class
 from monty.serialization import loadfn
 from monty.json import MSONable
-from adjustText import adjust_text
 
 from pymatgen.io.vasp.sets import MITRelaxSet, MPRelaxSet
 from pymatgen.core.periodic_table import Element
 from pymatgen.analysis.structure_analyzer import oxide_type, sulfide_type
-from pymatgen import Composition
-from pymatgen.entries.computed_entries import ComputedEntry
-from pymatgen.analysis.reaction_calculator import ComputedReaction
 
 
 """
@@ -191,16 +178,6 @@
         Experimental Aqueous States. Phys. Rev. B - Condens. Matter Mater. Phys. 
         2012, 85 (23), 1–12. https://doi.org/10.1103/PhysRevB.85.235438.
     """
-<<<<<<< HEAD
-
-    def __init__(self, config_file, error_file=None):
-        c = loadfn(config_file)
-        self.name = c['Name']
-        self.cpd_energies = c['Advanced']['CompoundEnergies']
-        if error_file:
-            e = loadfn(error_file)
-            self.cpd_errors = e['Advanced']['CompoundEnergies']
-=======
     def __init__(self, config_file, error_file=None):
         c = loadfn(config_file)
         self.name = c['Name']
@@ -208,7 +185,6 @@
         if error_file:
             e = loadfn(error_file)
             self.cpd_errors = e['GasCorrections']
->>>>>>> c18d7725
         else:
             self.cpd_errors = defaultdict(float)
 
@@ -240,23 +216,14 @@
     """
     def __init__(self, config_file, error_file=None, correct_peroxide=True):
         c = loadfn(config_file)
-        self.oxide_correction = c['AnionCorrections']
-        self.sulfide_correction = c.get('AnionCorrections', defaultdict(
-            float))
+        self.anion_correction = c.get('AnionCorrections', defaultdict(float))
         self.name = c['Name']
         self.correct_peroxide = correct_peroxide
         if error_file:
             e = loadfn(error_file)
-<<<<<<< HEAD
-            self.oxide_errors = e['OxideCorrections']
-            self.sulfide_errors = e.get('SulfideCorrections', defaultdict(float))
-=======
-            self.oxide_errors = e['AnionCorrections']
-            self.sulfide_errors = e.get('AnionCorrections', defaultdict(float))
->>>>>>> c18d7725
-        else:
-            self.oxide_errors = defaultdict(float)
-            self.sulfide_errors = defaultdict(float)
+            self.anion_errors = e.get('AnionCorrections', defaultdict(float))
+        else:
+            self.anion_errors = defaultdict(float)
 
     def get_correction(self, entry):
         comp = entry.composition
@@ -272,38 +239,38 @@
                 sf_type = entry.data["sulfide_type"]
             elif hasattr(entry, "structure"):
                 sf_type = sulfide_type(entry.structure)
-            if sf_type in self.sulfide_correction:
-                correction += self.sulfide_correction[sf_type] * comp["S"]
-                error = sqrt(error**2 + (self.sulfide_errors[sf_type] * comp['S'])**2)
+            if sf_type in self.anion_correction:
+                correction += self.anion_correction[sf_type] * comp["S"]
+                error = sqrt(error**2 + (self.anion_errors[sf_type] * comp['S'])**2)
 
 
         # Check for oxide, peroxide, superoxide, and ozonide corrections.
         if Element("O") in comp:
             if self.correct_peroxide:
                 if entry.data.get("oxide_type"):
-                    if entry.data["oxide_type"] in self.oxide_correction:
-                        ox_corr = self.oxide_correction[
+                    if entry.data["oxide_type"] in self.anion_correction:
+                        ox_corr = self.anion_correction[
                             entry.data["oxide_type"]]
                         correction += ox_corr * comp["O"]
-                        ox_error = self.oxide_errors[entry.data["oxide_type"]]
+                        ox_error = self.anion_errors[entry.data["oxide_type"]]
                         error = sqrt(error**2 + (ox_error*comp['O'])**2)
                     if entry.data["oxide_type"] == "hydroxide":
-                        ox_corr = self.oxide_correction["oxide"]
+                        ox_corr = self.anion_correction["oxide"]
                         correction += ox_corr * comp["O"]
-                        ox_error = self.oxide_errors['oxide']
+                        ox_error = self.anion_errors['oxide']
                         error = sqrt(error**2 + (ox_error*comp['O'])**2)
 
                 elif hasattr(entry, "structure"):
                     ox_type, nbonds = oxide_type(entry.structure, 1.05,
                                                  return_nbonds=True)
-                    if ox_type in self.oxide_correction:
-                        correction += self.oxide_correction[ox_type] * \
+                    if ox_type in self.anion_correction:
+                        correction += self.anion_correction[ox_type] * \
                             nbonds
-                        error = sqrt(error**2 + (self.oxide_errors[ox_type] * nbonds)**2)
+                        error = sqrt(error**2 + (self.anion_errors[ox_type] * nbonds)**2)
                     elif ox_type == "hydroxide":
-                        correction += self.oxide_correction["oxide"] * \
+                        correction += self.anion_correction["oxide"] * \
                                       comp["O"]
-                        error = sqrt(error**2 + (self.oxide_errors["oxide"] * comp["O"])**2)
+                        error = sqrt(error**2 + (self.anion_errors["oxide"] * comp["O"])**2)
                 else:
                     warnings.warn(
                         "No structure or oxide_type parameter present. Note "
@@ -312,25 +279,31 @@
                         "formulas, e.g., Li2O2.")
                     rform = entry.composition.reduced_formula
                     if rform in UCorrection.common_peroxides:
-                        correction += self.oxide_correction["peroxide"] * \
+                        correction += self.anion_correction["peroxide"] * \
                             comp["O"]
-                        error = sqrt(error**2 + (self.oxide_errors["peroxide"] * comp["O"])**2)
+                        error = sqrt(error**2 + (self.anion_errors["peroxide"] * comp["O"])**2)
                     elif rform in UCorrection.common_superoxides:
-                        correction += self.oxide_correction["superoxide"] * \
+                        correction += self.anion_correction["superoxide"] * \
                             comp["O"]
-                        error = sqrt(error**2 + (self.oxide_errors["superoxide"] * comp["O"])**2)
+                        error = sqrt(error**2 + (self.anion_errors["superoxide"] * comp["O"])**2)
                     elif rform in UCorrection.ozonides:
-                        correction += self.oxide_correction["ozonide"] * \
+                        correction += self.anion_correction["ozonide"] * \
                             comp["O"]
-                        error = sqrt(error**2 + (self.oxide_errors["ozonide"] * comp["O"])**2)
+                        error = sqrt(error**2 + (self.anion_errors["ozonide"] * comp["O"])**2)
                     elif Element("O") in comp.elements and len(comp.elements)\
                             > 1:
-                        correction += self.oxide_correction['oxide'] * \
+                        correction += self.anion_correction['oxide'] * \
                                       comp["O"]
-                        error = sqrt(error**2 + (self.oxide_errors["oxide"] * comp["O"])**2)
+                        error = sqrt(error**2 + (self.anion_errors["oxide"] * comp["O"])**2)
             else:
-                correction += self.oxide_correction['oxide'] * comp["O"]
-                error = sqrt(error**2 + (self.oxide_errors['oxide'] * comp["O"])**2)            
+                correction += self.anion_correction['oxide'] * comp["O"]
+                error = sqrt(error**2 + (self.anion_errors['oxide'] * comp["O"])**2)
+
+        for anion in ['Br', 'I', 'Se', 'Si', 'Sb', 'Te']:
+            if Element(anion) in comp and anion in self.anion_correction:
+                correction += self.anion_correction[anion] * comp[anion]
+                error = sqrt(error**2 + (self.anion_errors[anion] * comp[anion])**2)
+
 
         return correction, error
 
@@ -506,15 +479,11 @@
         for e in errors.values():
             tot_error += e**2
         tot_error = sqrt(tot_error)
-<<<<<<< HEAD
         if tot_error == 0:
             #if there are no error values available for the corrections applied, set correction_error to not a number
             entry.data['correction_error'] = float('NaN')
         else:
             entry.data['correction_error'] = tot_error
-=======
-        entry.data['correction_error'] = tot_error
->>>>>>> c18d7725
         return entry
 
     def get_corrections_dict(self, entry):
@@ -750,276 +719,3 @@
              AnionCorrection(fp, correct_peroxide=correct_peroxide),
              UCorrection(fp, MPRelaxSet, compat_type), AqueousCorrection(fp)])
 
-
-class CorrectionCalculator:
-    
-    species = ['oxide', 'peroxide', 'superoxide', 'F', 'Cl', 'Br', 'I', 'N', 'S', 'Se',\
-               'Si', 'Sb', 'Te', 'V', 'Cr', 'Mn', 'Fe', 'Co','Ni', 'Cu', 'Mo'] #species that we're fitting corrections for
-
-    def __init__(self, exp_json, comp_json):
-        self.exp_compounds = loadfn(exp_json) #experimental data
-        self.calc_compounds = loadfn(comp_json) #computed entries
-        self.corrections = []
-        self.corrections_std_error = []
-        self.corrections_dict = {} #{'compound': (value, error)}
-
-        #these three lists are just to help the graph_residual_error_per_species() method
-        self.oxides = [] 
-        self.peroxides = []
-        self.superoxides = []
-
-    def compute_corrections(self, allow_polyanions=False, allow_large_errors=False, allow_unstable=False):
-        self.names = []
-        self.diffs = []
-        self.coeff_mat = []
-        self.exp_uncer = []
-
-        self.mpids = []
-        for cmpd_info in self.exp_compounds:
-            name = cmpd_info['formula']
-            warnings = cmpd_info['warnings']
-
-            if allow_polyanions:
-                warnings.pop('polyanion', None)
-            if allow_large_errors:
-                warnings.pop('large_uncertainty', None)
-            if allow_unstable:
-                warnings.pop('unstable', None)
-
-            if name in self.calc_compounds and not warnings:
-                
-                comp = Composition(name)
-                elems = list(comp.as_dict())
-                
-                compound = self.calc_compounds[name]
-                
-                reactants = []
-                for elem in elems:
-                    try:
-                        reactants.append(self.calc_compounds[elem])
-                    except KeyError:
-                        raise ValueError('Computed entries missing ' + elem)
-                
-                rxn = ComputedReaction(reactants, [compound])
-                rxn.normalize_to(comp)
-                energy = rxn.calculated_reaction_energy
-                
-                if compound.data['oxide_type'] == 'oxide':
-                    coeff = [comp['O'], 0, 0]
-                    self.oxides.append(name)
-                elif compound.data['oxide_type'] == 'peroxide':
-                    coeff = [0, comp['O'], 0]
-                    self.peroxides.append(name)
-                elif compound.data['oxide_type'] == 'superoxide':
-                    coeff = [0, 0, comp['O']]
-                    self.superoxides.append(name)
-                else:
-                    coeff = [0, 0, 0]
-                coeff += [comp[elem] for elem in self.species[3:]]
-                
-                self.names.append(name)
-                self.diffs.append((cmpd_info['exp energy'] - energy)/comp.num_atoms)
-                self.coeff_mat.append([i/comp.num_atoms for i in coeff])
-                self.exp_uncer.append((cmpd_info['uncertainty'])/comp.num_atoms)
-                            
-                self.mpids.append(compound.entry_id)   
-
-        #for any exp entries with no uncertainty value, assign average uncertainty value
-        sigma = np.array(self.exp_uncer)
-        sigma[sigma == 0] = np.nan
-        mean_uncer = np.nanmean(sigma)
-        sigma = np.where(np.isnan(sigma), mean_uncer, sigma)
-
-        f = lambda x, *m: np.dot(x, m)
-
-        popt, pcov = curve_fit(f, self.coeff_mat, self.diffs, p0=np.ones(21), sigma=sigma, absolute_sigma=True)
-        self.corrections = popt.tolist()
-        self.corrections_std_error = np.sqrt(np.diag(pcov)).tolist()
-        for i in range(len(self.species)):
-            self.corrections_dict[self.species[i]] = (self.corrections[i], self.corrections_std_error[i])
-        return self.corrections_dict
-
-
-    def graph_residual_error(self):
-        if len(self.corrections) == 0:
-            self.compute_corrections()
-        
-        indices = [i for i in range(len(self.diffs))]
-        abs_errors = [abs(i) for i in (self.diffs - np.dot(self.coeff_mat, self.corrections))]
-        labels_graph = self.names.copy()
-        uncertainty_graph = self.exp_uncer.copy()
-        abs_errors, labels_graph, uncertainty_graph = (list(t) for t in zip(*sorted(zip(abs_errors, labels_graph, uncertainty_graph)))) #sort by error
-        fig, (ax1, ax2) = plt.subplots(2, 1, figsize=(20, 20))
-        num = len(indices)//2
-        ax2.scatter(indices[num:], abs_errors[num:])
-        ax2.set_ylim(bottom=ax1.get_ylim()[0])
-        texts = []
-        for i, txt in enumerate(labels_graph[num:]):
-            texts.append(ax2.text(indices[i+num], abs_errors[i+num], txt, fontsize = 12))
-        adjust_text(texts, ax = ax2)
-        ax1.scatter(indices[:num], abs_errors[:num])
-        ax1.set_ylim(top=ax2.get_ylim()[1])
-        texts = []
-        for i, txt in enumerate(labels_graph[:num]):
-            texts.append(ax1.text(indices[i], abs_errors[i], txt, fontsize = 12))
-        adjust_text(texts, ax = ax1)
-        plt.show()
-        print('Residual Error:')
-        print('Median = ' + str(np.median(np.array(abs_errors))))
-        print('Mean = ' + str(np.mean(np.array(abs_errors))))
-        print('Std Dev = ' + str(np.std(np.array(abs_errors))))
-        print('Original Error:')
-        print('Median = ' + str(abs(np.median(np.array(self.diffs)))))
-        print('Mean = ' + str(abs(np.mean(np.array(self.diffs)))))
-        print('Std Dev = ' + str(np.std(np.array(self.diffs))))   
-        
-    def graph_residual_error_per_species(self, specie):
-        if specie not in self.species:
-            raise Exception('not a valid specie')
-
-        if len(self.corrections) == 0:
-            self.compute_corrections()
-
-        abs_errors = [abs(i) for i in (self.diffs - np.dot(self.coeff_mat, self.corrections))]
-        labels_species = self.names.copy()
-        diffs_cpy = self.diffs.copy()
-        num = len(labels_species)
-        
-        if specie == 'oxide' or specie == 'peroxide' or specie == 'superoxide':
-            if specie == 'oxide':
-                compounds = self.oxides
-            elif specie == 'peroxide':
-                compounds = self.peroxides
-            else:
-                compounds = self.superoxides
-            for i in range(num):
-                if labels_species[num-i-1] not in compounds:
-                    del labels_species[num-i-1]
-                    del abs_errors[num-i-1]
-                    del diffs_cpy[num-i-1]  
-        else:
-            for i in range(num):
-                if not Composition(labels_species[num-i-1])[specie]:
-                    del labels_species[num-i-1]
-                    del abs_errors[num-i-1]
-                    del diffs_cpy[num-i-1]        
-        abs_errors, labels_species, diffs_cpy = (list(t) for t in zip(*sorted(zip(abs_errors, labels_species, diffs_cpy)))) #sort by error
-        indices = [i for i in range(len(diffs_cpy))]
-        if len(indices) > 20:
-            plt.figure(figsize=(20, 10))
-        plt.scatter(indices, abs_errors)
-        texts = []
-        for i, txt in enumerate(labels_species):
-            texts.append(plt.text(indices[i], abs_errors[i], txt, fontsize = 12))
-        adjust_text(texts)
-        plt.show()
-        print('Residual Error:')
-        print('Median = ' + str(np.median(np.array(abs_errors))))
-        print('Mean = ' + str(np.mean(np.array(abs_errors))))
-        print('Std Dev = ' + str(np.std(np.array(abs_errors))))
-        print('Original Error:')
-        print('Median = ' + str(abs(np.median(np.array(diffs_cpy)))))
-        print('Mean = ' + str(abs(np.mean(np.array(diffs_cpy)))))
-        print('Std Dev = ' + str(np.std(np.array(diffs_cpy)))) 
-
-        print(labels_species) 
-
-    def make_yaml(self, name='MP'):
-        """
-        create the _name_Compatibility.yaml that stores corrections as well as _name_CompatibilityErrors.yaml for correction errors
-        """
-
-        if len(self.corrections) == 0:
-            self.compute_corrections()
-
-        aqueous = OrderedDict()
-        aqueous['O2'] = -0.316731
-        aqueous['N2'] = -0.295729
-        aqueous['F2'] = -0.313025
-        aqueous['Cl2'] = -0.344373
-        aqueous['Br'] = -0.235039
-        aqueous['Hg'] = -0.234421
-        aqueous['H2'] = -3.6018845
-        aqueous['H2O'] = -4.972
-
-        compatibility = OrderedDict()
-        oxide_corr = OrderedDict()
-        sulfide_corr = OrderedDict()
-        advanced = OrderedDict()
-        cmpd_energies = OrderedDict()
-        u_corr = OrderedDict()
-        o = OrderedDict()
-        f = OrderedDict()
-
-        compatibility_error = OrderedDict()
-        oxide_corr_error = OrderedDict()
-        sulfide_corr_error = OrderedDict()
-        advanced_error = OrderedDict()
-        cmpd_energies_error = OrderedDict()
-        u_corr_error = OrderedDict()
-        o_error = OrderedDict()
-        f_error = OrderedDict()
-
-        oxide_corr['oxide'] = self.corrections_dict['oxide'][0]
-        oxide_corr['peroxide'] = self.corrections_dict['peroxide'][0]
-        oxide_corr['superoxide'] = self.corrections_dict['superoxide'][0]
-        oxide_corr['ozonide'] = 0 #do i need this??
-
-        oxide_corr_error['oxide'] = self.corrections_dict['oxide'][1]
-        oxide_corr_error['peroxide'] = self.corrections_dict['peroxide'][1]
-        oxide_corr_error['superoxide'] = self.corrections_dict['superoxide'][1]
-        oxide_corr_error['ozonide'] = 0 #do i need this??
-
-        sulfide_corr['sulfide'] = self.corrections_dict['S'][0]
-        sulfide_corr_error['sulfide'] = self.corrections_dict['S'][1]
-
-        for elem in ['F', 'Cl', 'Br', 'I', 'N', 'Se', 'Si', 'Sb', 'Te']:
-            entry = self.calc_compounds[elem]
-            key = entry.composition.reduced_formula
-            val = entry.energy_per_atom - self.corrections_dict[elem][0]
-            cmpd_energies[key] = val
-            cmpd_energies_error[key] = self.corrections_dict[elem][1]
-
-        for elem in ['V', 'Cr', 'Mn', 'Fe', 'Co','Ni', 'Cu', 'Mo']:
-            o[elem] = self.corrections_dict[elem][0]
-            f[elem] = self.corrections_dict[elem][0]
-
-            o_error[elem] = self.corrections_dict[elem][1]
-            f_error[elem] = self.corrections_dict[elem][1]
-    
-        u_corr['O'] = o
-        u_corr['F'] = f
-        advanced['UCorrections'] = u_corr
-        advanced['CompoundEnergies'] = cmpd_energies
-        compatibility['Name'] = name
-        compatibility['Advanced'] = advanced
-        compatibility['OxideCorrections'] = oxide_corr
-        compatibility['SulfideCorrections'] = sulfide_corr
-        compatibility['AqueuousCompoundEnergies'] = aqueous
-
-        u_corr_error['O'] = o_error
-        u_corr_error['F'] = f_error
-        advanced_error['UCorrections'] = u_corr_error
-        advanced_error['CompoundEnergies'] = cmpd_energies_error
-        compatibility_error['Name'] = name
-        compatibility_error['Advanced'] = advanced_error
-        compatibility_error['OxideCorrections'] = oxide_corr_error
-        compatibility_error['SulfideCorrections'] = sulfide_corr_error
-        
-
-        fn = name + 'Compatibility.yaml'
-
-        f = open(fn, 'w')
-        yaml = ruamel.yaml.YAML()
-        yaml.Representer.add_representer(OrderedDict, yaml.Representer.represent_dict)
-        yaml.default_flow_style = False
-        yaml.dump(compatibility, f)
-        f.close()
-
-        fn = name + 'CompatibilityErrors.yaml'
-        f = open(fn, 'w')
-        yaml = ruamel.yaml.YAML()
-        yaml.Representer.add_representer(OrderedDict, yaml.Representer.represent_dict)
-        yaml.default_flow_style = False
-        yaml.dump(compatibility_error, f)
-        f.close()