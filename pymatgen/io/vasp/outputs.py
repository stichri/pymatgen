"""Classes for reading/manipulating/writing VASP output files."""

from __future__ import annotations

import gc
import datetime
import itertools
import logging
import math
import os
import re
import warnings
import xml.etree.ElementTree as ET
from collections import defaultdict
from dataclasses import dataclass
from glob import glob
from io import StringIO
from pathlib import Path
from typing import Literal

import numpy as np
from monty.io import reverse_readfile, zopen
from monty.json import MSONable, jsanitize
from monty.os.path import zpath
from monty.re import regrep

from pymatgen.core.composition import Composition
from pymatgen.core.lattice import Lattice
from pymatgen.core.periodic_table import Element
from pymatgen.core.structure import Structure
from pymatgen.core.units import unitized
from pymatgen.electronic_structure.bandstructure import (
    BandStructure,
    BandStructureSymmLine,
    get_reconstructed_band_structure,
)
from pymatgen.electronic_structure.core import Magmom, Orbital, OrbitalType, Spin
from pymatgen.electronic_structure.dos import CompleteDos, Dos
from pymatgen.entries.computed_entries import ComputedEntry, ComputedStructureEntry
from pymatgen.io.common import VolumetricData as BaseVolumetricData
from pymatgen.io.core import ParseError
from pymatgen.io.vasp.inputs import Incar, Kpoints, Poscar, Potcar
from pymatgen.io.wannier90 import Unk
from pymatgen.util.io_utils import clean_lines, micro_pyawk
from pymatgen.util.num import make_symmetric_matrix_from_upper_tri

logger = logging.getLogger(__name__)


def _parse_parameters(val_type, val):
    """
    Helper function to convert a Vasprun parameter into the proper type.
    Boolean, int and float types are converted.

    Args:
        val_type: Value type parsed from vasprun.xml.
        val: Actual string value parsed for vasprun.xml.
    """
    if val_type == "logical":
        return val == "T"
    if val_type == "int":
        return int(val)
    if val_type == "string":
        return val.strip()
    return float(val)


def _parse_v_parameters(val_type, val, filename, param_name):
    """
    Helper function to convert a Vasprun array-type parameter into the proper
    type. Boolean, int and float types are converted.

    Args:
        val_type: Value type parsed from vasprun.xml.
        val: Actual string value parsed for vasprun.xml.
        filename: Fullpath of vasprun.xml. Used for robust error handling.
            E.g., if vasprun.xml contains *** for some Incar parameters,
            the code will try to read from an INCAR file present in the same
            directory.
        param_name: Name of parameter.

    Returns:
        Parsed value.
    """
    err = ValueError("Error in parsing vasprun.xml")
    if val_type == "logical":
        val = [i == "T" for i in val.split()]
    elif val_type == "int":
        try:
            val = [int(i) for i in val.split()]
        except ValueError:
            # Fix for stupid error in vasprun sometimes which displays
            # LDAUL/J as 2****
            val = _parse_from_incar(filename, param_name)
            if val is None:
                raise err
    elif val_type == "string":
        val = val.split()
    else:
        try:
            val = [float(i) for i in val.split()]
        except ValueError:
            # Fix for stupid error in vasprun sometimes which displays
            # MAGMOM as 2****
            val = _parse_from_incar(filename, param_name)
            if val is None:
                raise err
    return val


def _parse_varray(elem):
    if elem.get("type") == "logical":
        m = [[i == "T" for i in v.text.split()] for v in elem]
    else:
        m = [[_vasprun_float(i) for i in v.text.split()] for v in elem]
    return m


def _parse_from_incar(filename, key):
    """Helper function to parse a parameter from the INCAR."""
    dirname = os.path.dirname(filename)
    for f in os.listdir(dirname):
        if re.search(r"INCAR", f):
            warnings.warn("INCAR found. Using " + key + " from INCAR.")
            incar = Incar.from_file(os.path.join(dirname, f))
            if key in incar:
                return incar[key]
            return None
    return None


def _vasprun_float(f):
    """
    Large numbers are often represented as ********* in the vasprun.
    This function parses these values as np.nan.
    """
    try:
        return float(f)
    except ValueError as e:
        f = f.strip()
        if f == "*" * len(f):
            warnings.warn("Float overflow (*******) encountered in vasprun")
            return np.nan
        raise e


class Vasprun(MSONable):
    """
    Vastly improved cElementTree-based parser for vasprun.xml files. Uses
    iterparse to support incremental parsing of large files.
    Speedup over Dom is at least 2x for smallish files (~1Mb) to orders of
    magnitude for larger files (~10Mb).

    **VASP results**

    .. attribute:: ionic_steps

        All ionic steps in the run as a list of
        {"structure": structure at end of run,
        "electronic_steps": {All electronic step data in vasprun file},
        "stresses": stress matrix}

    .. attribute:: tdos

        Total dos calculated at the end of run.

    .. attribute:: idos

        Integrated dos calculated at the end of run.

    .. attribute:: pdos

        List of list of PDos objects. Access as pdos[atomindex][orbitalindex]

    .. attribute:: efermi

        Fermi energy

    .. attribute:: eigenvalues

        Available only if parse_eigen=True. Final eigenvalues as a dict of
        {(spin, kpoint index):[[eigenvalue, occu]]}.
        This representation is based on actual ordering in VASP and is meant as
        an intermediate representation to be converted into proper objects. The
        kpoint index is 0-based (unlike the 1-based indexing in VASP).

    .. attribute:: projected_eigenvalues

        Final projected eigenvalues as a dict of {spin: nd-array}. To access
        a particular value, you need to do
        Vasprun.projected_eigenvalues[spin][kpoint index][band index][atom index][orbital_index]
        This representation is based on actual ordering in VASP and is meant as
        an intermediate representation to be converted into proper objects. The
        kpoint, band and atom indices are 0-based (unlike the 1-based indexing
        in VASP).

    .. attribute:: projected_magnetisation

        Final projected magnetisation as a numpy array with the shape (nkpoints, nbands,
        natoms, norbitals, 3). Where the last axis is the contribution in the 3
        Cartesian directions. This attribute is only set if spin-orbit coupling
        (LSORBIT = True) or non-collinear magnetism (LNONCOLLINEAR = True) is turned
        on in the INCAR.

    .. attribute:: other_dielectric

        Dictionary, with the tag comment as key, containing other variants of
        the real and imaginary part of the dielectric constant (e.g., computed
        by RPA) in function of the energy (frequency). Optical properties (e.g.
        absorption coefficient) can be obtained through this.
        The data is given as a tuple of 3 values containing each of them
        the energy, the real part tensor, and the imaginary part tensor
        ([energies],[[real_partxx,real_partyy,real_partzz,real_partxy,
        real_partyz,real_partxz]],[[imag_partxx,imag_partyy,imag_partzz,
        imag_partxy, imag_partyz, imag_partxz]])

    .. attribute:: nionic_steps

        The total number of ionic steps. This number is always equal
        to the total number of steps in the actual run even if
        ionic_step_skip is used.

    .. attribute:: force_constants

        Force constants computed in phonon DFPT run(IBRION = 8).
        The data is a 4D numpy array of shape (natoms, natoms, 3, 3).

    .. attribute:: normalmode_eigenvals

        Normal mode frequencies.
        1D numpy array of size 3*natoms.

    .. attribute:: normalmode_eigenvecs

        Normal mode eigen vectors.
        3D numpy array of shape (3*natoms, natoms, 3).

    .. attribute:: md_data

        Available only for ML MD runs, i.e., INCAR with ML_LMLFF = .TRUE.
        md_data is a list of dict with the following format:

        [
            {
                'energy': {
                    'e_0_energy': -525.07195568,
                    'e_fr_energy': -525.07195568,
                    'e_wo_entrp': -525.07195568,
                    'kinetic': 3.17809233,
                    'lattice kinetic': 0.0,
                    'nosekinetic': 1.323e-05,
                    'nosepot': 0.0,
                    'total': -521.89385012
                    },
                'forces': [[0.17677989, 0.48309874, 1.85806696], ...],
                'structure': Structure object
            }
        ]

    **VASP inputs**

    .. attribute:: incar

        Incar object for parameters specified in INCAR file.

    .. attribute:: parameters

        Incar object with parameters that vasp actually used, including all
        defaults.

    .. attribute:: kpoints

        Kpoints object for KPOINTS specified in run.

    .. attribute:: actual_kpoints

        List of actual kpoints, e.g.,
        [[0.25, 0.125, 0.08333333], [-0.25, 0.125, 0.08333333],
        [0.25, 0.375, 0.08333333], ....]

    .. attribute:: actual_kpoints_weights

        List of kpoint weights, E.g.,
        [0.04166667, 0.04166667, 0.04166667, 0.04166667, 0.04166667, ....]

    .. attribute:: atomic_symbols

        List of atomic symbols, e.g., ["Li", "Fe", "Fe", "P", "P", "P"]

    .. attribute:: potcar_symbols

        List of POTCAR symbols. e.g.,
        ["PAW_PBE Li 17Jan2003", "PAW_PBE Fe 06Sep2000", ..]

    Author: Shyue Ping Ong
    """

    def __init__(
        self,
        filename,
        ionic_step_skip=None,
        ionic_step_offset=0,
        parse_dos=True,
        parse_eigen=True,
        parse_projected_eigen=False,
        parse_potcar_file=True,
        occu_tol=1e-8,
        separate_spins=False,
        exception_on_bad_xml=True,
    ):
        """
        Args:
            filename (str): Filename to parse
            ionic_step_skip (int): If ionic_step_skip is a number > 1,
                only every ionic_step_skip ionic steps will be read for
                structure and energies. This is very useful if you are parsing
                very large vasprun.xml files and you are not interested in every
                single ionic step. Note that the final energies may not be the
                actual final energy in the vasprun.
            ionic_step_offset (int): Used together with ionic_step_skip. If set,
                the first ionic step read will be offset by the amount of
                ionic_step_offset. For example, if you want to start reading
                every 10th structure but only from the 3rd structure onwards,
                set ionic_step_skip to 10 and ionic_step_offset to 3. Main use
                case is when doing statistical structure analysis with
                extremely long time scale multiple VASP calculations of
                varying numbers of steps.
            parse_dos (bool): Whether to parse the dos. Defaults to True. Set
                to False to shave off significant time from the parsing if you
                are not interested in getting those data.
            parse_eigen (bool): Whether to parse the eigenvalues. Defaults to
                True. Set to False to shave off significant time from the
                parsing if you are not interested in getting those data.
            parse_projected_eigen (bool): Whether to parse the projected
                eigenvalues and magnetisation. Defaults to False. Set to True to obtain
                projected eigenvalues and magnetisation. **Note that this can take an
                extreme amount of time and memory.** So use this wisely.
            parse_potcar_file (bool/str): Whether to parse the potcar file to read
                the potcar hashes for the potcar_spec attribute. Defaults to True,
                where no hashes will be determined and the potcar_spec dictionaries
                will read {"symbol": ElSymbol, "hash": None}. By Default, looks in
                the same directory as the vasprun.xml, with same extensions as
                 Vasprun.xml. If a string is provided, looks at that filepath.
            occu_tol (float): Sets the minimum tol for the determination of the
                vbm and cbm. Usually the default of 1e-8 works well enough,
                but there may be pathological cases.
            separate_spins (bool): Whether the band gap, CBM, and VBM should be
                reported for each individual spin channel. Defaults to False,
                which computes the eigenvalue band properties independent of
                the spin orientation. If True, the calculation must be spin-polarized.
            exception_on_bad_xml (bool): Whether to throw a ParseException if a
                malformed XML is detected. Default to True, which ensures only
                proper vasprun.xml are parsed. You can set to False if you want
                partial results (e.g., if you are monitoring a calculation during a
                run), but use the results with care. A warning is issued.
        """
        self.filename = filename
        self.ionic_step_skip = ionic_step_skip
        self.ionic_step_offset = ionic_step_offset
        self.occu_tol = occu_tol
        self.separate_spins = separate_spins
        self.exception_on_bad_xml = exception_on_bad_xml

        with zopen(filename, "rt") as f:
            if ionic_step_skip or ionic_step_offset:
                # remove parts of the xml file and parse the string
                run = f.read()
                steps = run.split("<calculation>")
                # The text before the first <calculation> is the preamble!
                preamble = steps.pop(0)
                self.nionic_steps = len(steps)
                new_steps = steps[ionic_step_offset :: int(ionic_step_skip)]
                # add the tailing information in the last step from the run
                to_parse = "<calculation>".join(new_steps)
                if steps[-1] != new_steps[-1]:
                    to_parse = f"{preamble}<calculation>{to_parse}{steps[-1].split('</calculation>')[-1]}"
                else:
                    to_parse = f"{preamble}<calculation>{to_parse}"
                self._parse(
                    StringIO(to_parse),
                    parse_dos=parse_dos,
                    parse_eigen=parse_eigen,
                    parse_projected_eigen=parse_projected_eigen,
                )
            else:
                self._parse(
                    f,
                    parse_dos=parse_dos,
                    parse_eigen=parse_eigen,
                    parse_projected_eigen=parse_projected_eigen,
                )
                self.nionic_steps = len(self.ionic_steps)

            if parse_potcar_file:
                self.update_potcar_spec(parse_potcar_file)
                self.update_charge_from_potcar(parse_potcar_file)

        if self.incar.get("ALGO") not in ["CHI", "BSE"] and not self.converged and self.parameters.get("IBRION") != 0:
            msg = f"{filename} is an unconverged VASP run.\n"
            msg += f"Electronic convergence reached: {self.converged_electronic}.\n"
            msg += f"Ionic convergence reached: {self.converged_ionic}."
            warnings.warn(msg, UnconvergedVASPWarning)

    def _parse(self, stream, parse_dos, parse_eigen, parse_projected_eigen):
        self.efermi = self.eigenvalues = self.projected_eigenvalues = self.projected_magnetisation = None
        self.dielectric_data = {}
        self.other_dielectric = {}
        self.incar = {}
        ionic_steps = []

        md_data = []
        parsed_header = False
        try:
            for _, elem in ET.iterparse(stream):
                tag = elem.tag
                if not parsed_header:
                    if tag == "generator":
                        self.generator = self._parse_params(elem)
                    elif tag == "incar":
                        self.incar = self._parse_params(elem)
                    elif tag == "kpoints":
                        if not hasattr(self, "kpoints"):
                            self.kpoints, self.actual_kpoints, self.actual_kpoints_weights = self._parse_kpoints(elem)
                    elif tag == "parameters":
                        self.parameters = self._parse_params(elem)
                    elif tag == "structure" and elem.attrib.get("name") == "initialpos":
                        self.initial_structure = self._parse_structure(elem)
                    elif tag == "atominfo":
                        self.atomic_symbols, self.potcar_symbols = self._parse_atominfo(elem)
                        self.potcar_spec = [{"titel": p, "hash": None} for p in self.potcar_symbols]
                if tag == "calculation":
                    parsed_header = True
                    if not self.parameters.get("LCHIMAG", False):
                        ionic_steps.append(self._parse_calculation(elem))
                    else:
                        ionic_steps.extend(self._parse_chemical_shielding_calculation(elem))
                elif parse_dos and tag == "dos":
                    try:
                        self.tdos, self.idos, self.pdos = self._parse_dos(elem)
                        self.efermi = self.tdos.efermi
                        self.dos_has_errors = False
                    except Exception:
                        self.dos_has_errors = True
                elif parse_eigen and tag == "eigenvalues":
                    self.eigenvalues = self._parse_eigen(elem)
                elif parse_projected_eigen and tag == "projected":
                    self.projected_eigenvalues, self.projected_magnetisation = self._parse_projected_eigen(elem)
                elif tag == "dielectricfunction":
                    if (
                        "comment" not in elem.attrib
                        or elem.attrib["comment"] == "INVERSE MACROSCOPIC DIELECTRIC TENSOR (including "
                        "local field effects in RPA (Hartree))"
                    ):
                        if "density" not in self.dielectric_data:
                            self.dielectric_data["density"] = self._parse_diel(elem)
                        elif "velocity" not in self.dielectric_data:
                            # "velocity-velocity" is also named
                            # "current-current" in OUTCAR
                            self.dielectric_data["velocity"] = self._parse_diel(elem)
                        else:
                            raise NotImplementedError("This vasprun.xml has >2 unlabelled dielectric functions")
                    else:
                        comment = elem.attrib["comment"]
                        # VASP 6+ has labels for the density and current
                        # derived dielectric constants
                        if comment == "density-density":
                            self.dielectric_data["density"] = self._parse_diel(elem)
                        elif comment == "current-current":
                            self.dielectric_data["velocity"] = self._parse_diel(elem)
                        else:
                            self.other_dielectric[comment] = self._parse_diel(elem)

                elif tag == "varray" and elem.attrib.get("name") == "opticaltransitions":
                    self.optical_transition = np.array(_parse_varray(elem))
                elif tag == "structure" and elem.attrib.get("name") == "finalpos":
                    self.final_structure = self._parse_structure(elem)
                elif tag == "dynmat":
                    hessian, eigenvalues, eigenvectors = self._parse_dynmat(elem)
                    # n_atoms is not the total number of atoms, only those for which force constants were calculated
                    # https://github.com/materialsproject/pymatgen/issues/3084
                    n_atoms = len(hessian) // 3
                    hessian = np.array(hessian)
                    self.force_constants = np.zeros((n_atoms, n_atoms, 3, 3), dtype="double")
                    for ii in range(n_atoms):
                        for jj in range(n_atoms):
                            self.force_constants[ii, jj] = hessian[ii * 3 : (ii + 1) * 3, jj * 3 : (jj + 1) * 3]
                    phonon_eigenvectors = []
                    for ev in eigenvectors:
                        phonon_eigenvectors.append(np.array(ev).reshape(n_atoms, 3))
                    self.normalmode_eigenvals = np.array(eigenvalues)
                    self.normalmode_eigenvecs = np.array(phonon_eigenvectors)
                elif self.incar.get("ML_LMLFF"):
                    if tag == "structure" and elem.attrib.get("name") is None:
                        md_data.append({})
                        md_data[-1]["structure"] = self._parse_structure(elem)
                    elif tag == "varray" and elem.attrib.get("name") == "forces":
                        md_data[-1]["forces"] = _parse_varray(elem)
                    elif tag == "energy":
                        d = {i.attrib["name"]: float(i.text) for i in elem.findall("i")}
                        if "kinetic" in d:
                            md_data[-1]["energy"] = {i.attrib["name"]: float(i.text) for i in elem.findall("i")}
        except ET.ParseError as exc:
            if self.exception_on_bad_xml:
                raise exc
            warnings.warn(
                "XML is malformed. Parsing has stopped but partial data is available.",
                UserWarning,
            )
        self.ionic_steps = ionic_steps
        self.md_data = md_data
        self.vasp_version = self.generator["version"]

    @property
    def structures(self):
        """
        Returns:
             List of Structure objects for the structure at each ionic step.
        """
        return [step["structure"] for step in self.ionic_steps]

    @property
    def epsilon_static(self):
        """
        Property only available for DFPT calculations.

        Returns:
            The static part of the dielectric constant. Present when it's a DFPT run
            (LEPSILON=TRUE)
        """
        return self.ionic_steps[-1].get("epsilon", [])

    @property
    def epsilon_static_wolfe(self):
        """
        Property only available for DFPT calculations.

        Returns:
            The static part of the dielectric constant without any local field
            effects. Present when it's a DFPT run (LEPSILON=TRUE)
        """
        return self.ionic_steps[-1].get("epsilon_rpa", [])

    @property
    def epsilon_ionic(self):
        """
        Property only available for DFPT calculations and when IBRION=5, 6, 7 or 8.

        Returns:
            The ionic part of the static dielectric constant. Present when it's a
            DFPT run (LEPSILON=TRUE) and IBRION=5, 6, 7 or 8
        """
        return self.ionic_steps[-1].get("epsilon_ion", [])

    @property
    def dielectric(self):
        """
        Returns:
            The real and imaginary part of the dielectric constant (e.g., computed
            by RPA) in function of the energy (frequency). Optical properties (e.g.
            absorption coefficient) can be obtained through this.
            The data is given as a tuple of 3 values containing each of them
            the energy, the real part tensor, and the imaginary part tensor
            ([energies],[[real_partxx,real_partyy,real_partzz,real_partxy,
            real_partyz,real_partxz]],[[imag_partxx,imag_partyy,imag_partzz,
            imag_partxy, imag_partyz, imag_partxz]]).
        """
        return self.dielectric_data["density"]

    @property
    def optical_absorption_coeff(self):
        """
        Calculate the optical absorption coefficient
        from the dielectric constants. Note that this method is only
        implemented for optical properties calculated with GGA and BSE.

        Returns:
            optical absorption coefficient in list
        """
        if self.dielectric_data["density"]:
            real_avg = [
                sum(self.dielectric_data["density"][1][i][0:3]) / 3
                for i in range(len(self.dielectric_data["density"][0]))
            ]
            imag_avg = [
                sum(self.dielectric_data["density"][2][i][0:3]) / 3
                for i in range(len(self.dielectric_data["density"][0]))
            ]

            def f(freq, real, imag):
                """
                The optical absorption coefficient calculated in terms of
                equation, the unit is in cm-1.
                """
                hc = 1.23984 * 1e-4  # plank constant times speed of light, in the unit of eV*cm
                return 2 * 3.14159 * np.sqrt(np.sqrt(real**2 + imag**2) - real) * np.sqrt(2) / hc * freq

            absorption_coeff = [
                f(freq, real, imag) for freq, real, imag in zip(self.dielectric_data["density"][0], real_avg, imag_avg)
            ]
        return absorption_coeff

    @property
    def converged_electronic(self):
        """
        Returns:
            True if electronic step convergence has been reached in the final
            ionic step.
        """
        final_esteps = self.ionic_steps[-1]["electronic_steps"] if self.incar not in ["CHI"] else 0
        # In a response function run there is no ionic steps, there is no scf step
        if "LEPSILON" in self.incar and self.incar["LEPSILON"]:
            i = 1
            to_check = {"e_wo_entrp", "e_fr_energy", "e_0_energy"}
            while set(final_esteps[i]) == to_check:
                i += 1
            return i + 1 != self.parameters["NELM"]
        return len(final_esteps) < self.parameters["NELM"]

    @property
    def converged_ionic(self):
        """
        Returns:
            True if ionic step convergence has been reached, i.e. that vasp
            exited before reaching the max ionic steps for a relaxation run.
        """
        nsw = self.parameters.get("NSW", 0)
        return nsw <= 1 or len(self.ionic_steps) < nsw

    @property
    def converged(self):
        """
        Returns:
            True if a relaxation run is converged both ionically and
            electronically.
        """
        return self.converged_electronic and self.converged_ionic

    @property  # type: ignore
    @unitized("eV")
    def final_energy(self):
        """Final energy from the vasp run."""
        try:
            final_istep = self.ionic_steps[-1]
            total_energy = final_istep["e_0_energy"]

            # Addresses a bug in vasprun.xml. See https://www.vasp.at/forum/viewtopic.php?f=3&t=16942
            final_estep = final_istep["electronic_steps"][-1]
            electronic_energy_diff = final_estep["e_0_energy"] - final_estep["e_fr_energy"]
            total_energy_bugfix = np.round(electronic_energy_diff + final_istep["e_fr_energy"], 8)
            if np.abs(total_energy - total_energy_bugfix) > 1e-7:
                return total_energy_bugfix

            return total_energy
        except (IndexError, KeyError):
            warnings.warn(
                "Calculation does not have a total energy. "
                "Possibly a GW or similar kind of run. A value of "
                "infinity is returned."
            )
            return float("inf")

    @property
    def complete_dos(self):
        """
        A complete dos object which incorporates the total dos and all
        projected dos.
        """
        final_struct = self.final_structure
        pdoss = {final_struct[i]: pdos for i, pdos in enumerate(self.pdos)}
        return CompleteDos(self.final_structure, self.tdos, pdoss)

    @property
    def complete_dos_normalized(self) -> CompleteDos:
        """
        A CompleteDos object which incorporates the total DOS and all
        projected DOS. Normalized by the volume of the unit cell with
        units of states/eV/unit cell volume.
        """
        final_struct = self.final_structure
        pdoss = {final_struct[i]: pdos for i, pdos in enumerate(self.pdos)}
        return CompleteDos(self.final_structure, self.tdos, pdoss, normalize=True)

    @property
    def hubbards(self):
        """Hubbard U values used if a vasprun is a GGA+U run. {} otherwise."""
        symbols = [s.split()[1] for s in self.potcar_symbols]
        symbols = [re.split(r"_", s)[0] for s in symbols]
        if not self.incar.get("LDAU", False):
            return {}
        us = self.incar.get("LDAUU", self.parameters.get("LDAUU"))
        js = self.incar.get("LDAUJ", self.parameters.get("LDAUJ"))
        if len(js) != len(us):
            js = [0] * len(us)
        if len(us) == len(symbols):
            return {symbols[i]: us[i] - js[i] for i in range(len(symbols))}
        if sum(us) == 0 and sum(js) == 0:
            return {}
        raise VaspParseError("Length of U value parameters and atomic symbols are mismatched")

    @property
    def run_type(self):
        """
        Returns the run type. Currently detects GGA, metaGGA, HF, HSE, B3LYP,
        and hybrid functionals based on relevant INCAR tags. LDA is assigned if
        PAW POTCARs are used and no other functional is detected.

        Hubbard U terms and vdW corrections are detected automatically as well.
        """
        GGA_TYPES = {
            "RE": "revPBE",
            "PE": "PBE",
            "PS": "PBEsol",
            "RP": "revPBE+Padé",
            "AM": "AM05",
            "OR": "optPBE",
            "BO": "optB88",
            "MK": "optB86b",
            "--": "GGA",
        }

        METAGGA_TYPES = {
            "TPSS": "TPSS",
            "RTPSS": "revTPSS",
            "M06L": "M06-L",
            "MBJ": "modified Becke-Johnson",
            "SCAN": "SCAN",
            "R2SCAN": "R2SCAN",
            "RSCAN": "RSCAN",
            "MS0": "MadeSimple0",
            "MS1": "MadeSimple1",
            "MS2": "MadeSimple2",
        }

        IVDW_TYPES = {
            1: "DFT-D2",
            10: "DFT-D2",
            11: "DFT-D3",
            12: "DFT-D3-BJ",
            2: "TS",
            20: "TS",
            21: "TS-H",
            202: "MBD",
            4: "dDsC",
        }

        if self.parameters.get("AEXX", 1.00) == 1.00:
            rt = "HF"
        elif self.parameters.get("HFSCREEN", 0.30) == 0.30:
            rt = "HSE03"
        elif self.parameters.get("HFSCREEN", 0.20) == 0.20:
            rt = "HSE06"
        elif self.parameters.get("AEXX", 0.20) == 0.20:
            rt = "B3LYP"
        elif self.parameters.get("LHFCALC", True):
            rt = "PBEO or other Hybrid Functional"
        elif self.incar.get("METAGGA") and self.incar.get("METAGGA") not in [
            "--",
            "None",
        ]:
            incar_tag = self.incar.get("METAGGA", "").strip().upper()
            rt = METAGGA_TYPES.get(incar_tag, incar_tag)
        elif self.parameters.get("GGA"):
            incar_tag = self.parameters.get("GGA", "").strip().upper()
            rt = GGA_TYPES.get(incar_tag, incar_tag)
        elif self.potcar_symbols[0].split()[0] == "PAW":
            rt = "LDA"
        else:
            rt = "unknown"
            warnings.warn("Unknown run type!")

        if self.is_hubbard or self.parameters.get("LDAU", True):
            rt += "+U"

        if self.parameters.get("LUSE_VDW", False):
            rt += "+rVV10"
        elif self.incar.get("IVDW") in IVDW_TYPES:
            rt += "+vdW-" + IVDW_TYPES[self.incar.get("IVDW")]
        elif self.incar.get("IVDW"):
            rt += "+vdW-unknown"

        return rt

    @property
    def is_hubbard(self) -> bool:
        """True if run is a DFT+U run."""
        if len(self.hubbards) == 0:
            return False
        return sum(self.hubbards.values()) > 1e-8

    @property
    def is_spin(self) -> bool:
        """True if run is spin-polarized."""
        return self.parameters.get("ISPIN", 1) == 2

    def get_computed_entry(self, inc_structure=True, parameters=None, data=None, entry_id: str | None = None):
        """
        Returns a ComputedEntry or ComputedStructureEntry from the Vasprun.

        Args:
            inc_structure (bool): Set to True if you want
                ComputedStructureEntries to be returned instead of
                ComputedEntries.
            parameters (list): Input parameters to include. It has to be one of
                the properties supported by the Vasprun object. If
                parameters is None, a default set of parameters that are
                necessary for typical post-processing will be set.
            data (list): Output data to include. Has to be one of the properties
                supported by the Vasprun object.
            entry_id (str): Specify an entry id for the ComputedEntry. Defaults to
                "vasprun-{current datetime}"

        Returns:
            ComputedStructureEntry/ComputedEntry
        """
        if entry_id is None:
            entry_id = f"vasprun-{datetime.datetime.now()}"
        param_names = {
            "is_hubbard",
            "hubbards",
            "potcar_symbols",
            "potcar_spec",
            "run_type",
        }
        if parameters:
            param_names.update(parameters)
        params = {p: getattr(self, p) for p in param_names}
        data = {p: getattr(self, p) for p in data} if data is not None else {}

        if inc_structure:
            return ComputedStructureEntry(
                self.final_structure, self.final_energy, parameters=params, data=data, entry_id=entry_id
            )
        return ComputedEntry(
            self.final_structure.composition, self.final_energy, parameters=params, data=data, entry_id=entry_id
        )

    def get_band_structure(
        self,
        kpoints_filename: str | None = None,
        efermi: float | Literal["smart"] | None = None,
        line_mode: bool = False,
        force_hybrid_mode: bool = False,
    ) -> BandStructureSymmLine | BandStructure:
        """Get the band structure as a BandStructure object.

        Args:
            kpoints_filename: Full path of the KPOINTS file from which
                the band structure is generated.
                If none is provided, the code will try to intelligently
                determine the appropriate KPOINTS file by substituting the
                filename of the vasprun.xml with KPOINTS.
                The latter is the default behavior.
            efermi: The Fermi energy associated with the bandstructure, in eV. By
                default (None), uses the value reported by VASP in vasprun.xml. To
                manually set the Fermi energy, pass a float. Pass 'smart' to use the
                `calculate_efermi()` method, which calculates the Fermi level by first
                checking whether it lies within a small tolerance (by default 0.001 eV)
                of a band edge) If it does, the Fermi level is placed in the center of
                the bandgap. Otherwise, the value is identical to the value reported by
                VASP.
            line_mode: Force the band structure to be considered as
                a run along symmetry lines. (Default: False)
            force_hybrid_mode: Makes it possible to read in self-consistent band
                structure calculations for every type of functional. (Default: False)

        Returns:
            a BandStructure object (or more specifically a
            BandStructureSymmLine object if the run is detected to be a run
            along symmetry lines)

            Two types of runs along symmetry lines are accepted: non-sc with
            Line-Mode in the KPOINT file or hybrid, self-consistent with a
            uniform grid+a few kpoints along symmetry lines (explicit KPOINTS
            file) (it's not possible to run a non-sc band structure with hybrid
            functionals). The explicit KPOINTS file needs to have data on the
            kpoint label as commentary.
        """
        if not kpoints_filename:
            kpoints_filename = zpath(os.path.join(os.path.dirname(self.filename), "KPOINTS"))
        if kpoints_filename and not os.path.exists(kpoints_filename) and line_mode is True:
            raise VaspParseError("KPOINTS not found but needed to obtain band structure along symmetry lines.")

        if efermi == "smart":
            e_fermi = self.calculate_efermi()
        elif efermi is None:
            e_fermi = self.efermi
        else:
            e_fermi = efermi

        kpoint_file: Kpoints = None  # type: ignore
        if kpoints_filename and os.path.exists(kpoints_filename):
            kpoint_file = Kpoints.from_file(kpoints_filename)
        lattice_new = Lattice(self.final_structure.lattice.reciprocal_lattice.matrix)

        kpoints = [np.array(kpt) for kpt in self.actual_kpoints]

        p_eigenvals: defaultdict[Spin, list] = defaultdict(list)
        eigenvals: defaultdict[Spin, list] = defaultdict(list)

        nkpts = len(kpoints)

        for spin, v in self.eigenvalues.items():
            v = np.swapaxes(v, 0, 1)
            eigenvals[spin] = v[:, :, 0]

            if self.projected_eigenvalues:
                peigen = self.projected_eigenvalues[spin]
                # Original axes for self.projected_eigenvalues are kpoints,
                # band, ion, orb.
                # For BS input, we need band, kpoints, orb, ion.
                peigen = np.swapaxes(peigen, 0, 1)  # Swap kpoint and band axes
                peigen = np.swapaxes(peigen, 2, 3)  # Swap ion and orb axes

                p_eigenvals[spin] = peigen
                # for b in range(min_eigenvalues):
                #     p_eigenvals[spin].append(
                #         [{Orbital(orb): v for orb, v in enumerate(peigen[b, k])}
                #          for k in range(nkpts)])

        # check if we have an hybrid band structure computation
        # for this we look at the presence of the LHFCALC tag
        hybrid_band = False
        if self.parameters.get("LHFCALC", False) or 0.0 in self.actual_kpoints_weights:
            hybrid_band = True

        if kpoint_file is not None and kpoint_file.style == Kpoints.supported_modes.Line_mode:
            line_mode = True

        if line_mode:
            labels_dict = {}
            if hybrid_band or force_hybrid_mode:
                start_bs_index = 0
                for i in range(len(self.actual_kpoints)):
                    if self.actual_kpoints_weights[i] == 0.0:
                        start_bs_index = i
                        break
                for i in range(start_bs_index, len(kpoint_file.kpts)):
                    if kpoint_file.labels[i] is not None:
                        labels_dict[kpoint_file.labels[i]] = kpoint_file.kpts[i]
                # remake the data only considering line band structure k-points
                # (weight = 0.0 kpoints)
                nbands = len(eigenvals[Spin.up])
                kpoints = kpoints[start_bs_index:nkpts]
                up_eigen = [eigenvals[Spin.up][i][start_bs_index:nkpts] for i in range(nbands)]
                if self.projected_eigenvalues:
                    p_eigenvals[Spin.up] = [p_eigenvals[Spin.up][i][start_bs_index:nkpts] for i in range(nbands)]
                if self.is_spin:
                    down_eigen = [eigenvals[Spin.down][i][start_bs_index:nkpts] for i in range(nbands)]
                    eigenvals[Spin.up] = up_eigen
                    eigenvals[Spin.down] = down_eigen
                    if self.projected_eigenvalues:
                        p_eigenvals[Spin.down] = [
                            p_eigenvals[Spin.down][i][start_bs_index:nkpts] for i in range(nbands)
                        ]
                else:
                    eigenvals[Spin.up] = up_eigen
            else:
                if "" in kpoint_file.labels:
                    raise Exception(
                        "A band structure along symmetry lines "
                        "requires a label for each kpoint. "
                        "Check your KPOINTS file"
                    )
                labels_dict = dict(zip(kpoint_file.labels, kpoint_file.kpts))
                labels_dict.pop(None, None)
            return BandStructureSymmLine(
                kpoints,
                eigenvals,
                lattice_new,
                e_fermi,
                labels_dict,
                structure=self.final_structure,
                projections=p_eigenvals,
            )
        return BandStructure(
            kpoints,  # type: ignore[arg-type]
            eigenvals,  # type: ignore[arg-type]
            lattice_new,
            e_fermi,
            structure=self.final_structure,
            projections=p_eigenvals,  # type: ignore[arg-type]
        )

    @property
    def eigenvalue_band_properties(self):
        """
        Band properties from the eigenvalues as a tuple,
        (band gap, cbm, vbm, is_band_gap_direct). In the case of separate_spins=True,
        the band gap, cbm, vbm, and is_band_gap_direct are each lists of length 2,
        with index 0 representing the spin-up channel and index 1 representing
        the spin-down channel.
        """
        vbm = -float("inf")
        vbm_kpoint = None
        cbm = float("inf")
        cbm_kpoint = None
        vbm_spins = []
        vbm_spins_kpoints = []
        cbm_spins = []
        cbm_spins_kpoints = []
        if self.separate_spins and len(self.eigenvalues) != 2:
            raise ValueError("The separate_spins flag can only be True if ISPIN = 2")

        for d in self.eigenvalues.values():
            if self.separate_spins:
                vbm = -float("inf")
                cbm = float("inf")
            for k, val in enumerate(d):
                for eigenval, occu in val:
                    if occu > self.occu_tol and eigenval > vbm:
                        vbm = eigenval
                        vbm_kpoint = k
                    elif occu <= self.occu_tol and eigenval < cbm:
                        cbm = eigenval
                        cbm_kpoint = k
            if self.separate_spins:
                vbm_spins.append(vbm)
                vbm_spins_kpoints.append(vbm_kpoint)
                cbm_spins.append(cbm)
                cbm_spins_kpoints.append(cbm_kpoint)
        if self.separate_spins:
            return (
                [max(cbm_spins[0] - vbm_spins[0], 0), max(cbm_spins[1] - vbm_spins[1], 0)],
                [cbm_spins[0], cbm_spins[1]],
                [vbm_spins[0], vbm_spins[1]],
                [vbm_spins_kpoints[0] == cbm_spins_kpoints[0], vbm_spins_kpoints[1] == cbm_spins_kpoints[1]],
            )
        return max(cbm - vbm, 0), cbm, vbm, vbm_kpoint == cbm_kpoint

    def calculate_efermi(self, tol: float = 0.001):
        """
        Calculate the Fermi level using a robust algorithm.

        Sometimes VASP can put the Fermi level just inside of a band due to issues in
        the way band occupancies are handled. This algorithm tries to detect and correct
        for this bug.

        Slightly more details are provided here: https://www.vasp.at/forum/viewtopic.php?f=4&t=17981
        """
        # drop weights and set shape nbands, nkpoints
        all_eigs = np.concatenate([eigs[:, :, 0].transpose(1, 0) for eigs in self.eigenvalues.values()])

        def crosses_band(fermi):
            eigs_below = np.any(all_eigs < fermi, axis=1)
            eigs_above = np.any(all_eigs > fermi, axis=1)
            return np.any(eigs_above & eigs_below)

        def get_vbm_cbm(fermi):
            return np.max(all_eigs[all_eigs < fermi]), np.min(all_eigs[all_eigs > fermi])

        if not crosses_band(self.efermi):
            # Fermi doesn't cross a band; safe to use VASP Fermi level
            return self.efermi

        # if the Fermi level crosses a band, check if we are very close to band gap;
        # if so, then likely this is a VASP tetrahedron bug
        if not crosses_band(self.efermi + tol):
            # efermi placed slightly in the valence band
            # set Fermi level half way between valence and conduction bands
            vbm, cbm = get_vbm_cbm(self.efermi + tol)
            return (cbm + vbm) / 2

        if not crosses_band(self.efermi - tol):
            # efermi placed slightly in the conduction band
            # set Fermi level half way between valence and conduction bands
            vbm, cbm = get_vbm_cbm(self.efermi - tol)
            return (cbm + vbm) / 2

        # it is actually a metal
        return self.efermi

    def get_potcars(self, path):
        """
        :param path: Path to search for POTCARs
        :return: Potcar from path.
        """

        def get_potcar_in_path(p):
            for fn in os.listdir(os.path.abspath(p)):
                if fn.startswith("POTCAR") and ".spec" not in fn:
                    pc = Potcar.from_file(os.path.join(p, fn))
                    if {d.header for d in pc} == set(self.potcar_symbols):
                        return pc
            warnings.warn(f"No POTCAR file with matching TITEL fields was found in {os.path.abspath(p)}")
            return None

        if isinstance(path, (str, Path)):
            path = str(path)
            if "POTCAR" in path:
                potcar = Potcar.from_file(path)
                if {d.TITEL for d in potcar} != set(self.potcar_symbols):
                    raise ValueError("Potcar TITELs do not match Vasprun")
            else:
                potcar = get_potcar_in_path(path)
        elif isinstance(path, bool) and path:
            potcar = get_potcar_in_path(os.path.split(self.filename)[0])
        else:
            potcar = None

        return potcar

    def get_trajectory(self):
        """
        This method returns a Trajectory object, which is an alternative
        representation of self.structures into a single object. Forces are
        added to the Trajectory as site properties.

        Returns: a Trajectory
        """
        # required due to circular imports
        # TODO: fix pymatgen.core.trajectory so it does not load from io.vasp(!)
        from pymatgen.core.trajectory import Trajectory

        structs = []
        for step in self.ionic_steps:
            struct = step["structure"].copy()
            struct.add_site_property("forces", step["forces"])
            structs.append(struct)
        return Trajectory.from_structures(structs, constant_lattice=False)

    def update_potcar_spec(self, path):
        """
        :param path: Path to search for POTCARs
        :return: Potcar spec from path.
        """
        if potcar := self.get_potcars(path):
            self.potcar_spec = [
                {"titel": sym, "hash": ps.get_potcar_hash()}
                for sym in self.potcar_symbols
                for ps in potcar
                if ps.symbol == sym.split()[1]
            ]

    def update_charge_from_potcar(self, path):
        """
        Sets the charge of a structure based on the POTCARs found.

        :param path: Path to search for POTCARs
        """
        potcar = self.get_potcars(path)

        if potcar and self.incar.get("ALGO", "") not in ["GW0", "G0W0", "GW", "BSE"]:
            nelect = self.parameters["NELECT"]
            if len(potcar) == len(self.initial_structure.composition.element_composition):
                potcar_nelect = sum(
                    self.initial_structure.composition.element_composition[ps.element] * ps.ZVAL for ps in potcar
                )
            else:
                nums = [len(list(g)) for _, g in itertools.groupby(self.atomic_symbols)]
                potcar_nelect = sum(ps.ZVAL * num for ps, num in zip(potcar, nums))
            charge = potcar_nelect - nelect

            for s in self.structures:
                s._charge = charge
            if hasattr(self, "initial_structure"):
                self.initial_structure._charge = charge
            if hasattr(self, "final_structure"):
                self.final_structure._charge = charge

    def as_dict(self):
        """JSON-serializable dict representation."""
        d = {
            "vasp_version": self.vasp_version,
            "has_vasp_completed": self.converged,
            "nsites": len(self.final_structure),
        }
        comp = self.final_structure.composition
        d["unit_cell_formula"] = comp.as_dict()
        d["reduced_cell_formula"] = Composition(comp.reduced_formula).as_dict()
        d["pretty_formula"] = comp.reduced_formula
        symbols = [s.split()[1] for s in self.potcar_symbols]
        symbols = [re.split(r"_", s)[0] for s in symbols]
        d["is_hubbard"] = self.is_hubbard
        d["hubbards"] = self.hubbards

        unique_symbols = sorted(set(self.atomic_symbols))
        d["elements"] = unique_symbols
        d["nelements"] = len(unique_symbols)

        d["run_type"] = self.run_type

        vin = {
            "incar": dict(self.incar.items()),
            "crystal": self.initial_structure.as_dict(),
            "kpoints": self.kpoints.as_dict(),
        }
        actual_kpts = [
            {
                "abc": list(self.actual_kpoints[i]),
                "weight": self.actual_kpoints_weights[i],
            }
            for i in range(len(self.actual_kpoints))
        ]
        vin["kpoints"]["actual_points"] = actual_kpts
        vin["nkpoints"] = len(actual_kpts)
        vin["potcar"] = [s.split(" ")[1] for s in self.potcar_symbols]
        vin["potcar_spec"] = self.potcar_spec
        vin["potcar_type"] = [s.split(" ")[0] for s in self.potcar_symbols]
        vin["parameters"] = dict(self.parameters.items())
        vin["lattice_rec"] = self.final_structure.lattice.reciprocal_lattice.as_dict()
        d["input"] = vin

        nsites = len(self.final_structure)

        try:
            vout = {
                "ionic_steps": self.ionic_steps,
                "final_energy": self.final_energy,
                "final_energy_per_atom": self.final_energy / nsites,
                "crystal": self.final_structure.as_dict(),
                "efermi": self.efermi,
            }
        except (ArithmeticError, TypeError):
            vout = {
                "ionic_steps": self.ionic_steps,
                "final_energy": self.final_energy,
                "final_energy_per_atom": None,
                "crystal": self.final_structure.as_dict(),
                "efermi": self.efermi,
            }

        if self.eigenvalues:
            eigen = {str(spin): v.tolist() for spin, v in self.eigenvalues.items()}
            vout["eigenvalues"] = eigen
            (gap, cbm, vbm, is_direct) = self.eigenvalue_band_properties
            vout.update({"bandgap": gap, "cbm": cbm, "vbm": vbm, "is_gap_direct": is_direct})

            if self.projected_eigenvalues:
                vout["projected_eigenvalues"] = {
                    str(spin): v.tolist() for spin, v in self.projected_eigenvalues.items()
                }

            if self.projected_magnetisation is not None:
                vout["projected_magnetisation"] = self.projected_magnetisation.tolist()

        vout["epsilon_static"] = self.epsilon_static
        vout["epsilon_static_wolfe"] = self.epsilon_static_wolfe
        vout["epsilon_ionic"] = self.epsilon_ionic
        d["output"] = vout
        return jsanitize(d, strict=True)

    def _parse_params(self, elem):
        params = {}
        for c in elem:
            name = c.attrib.get("name")
            if c.tag not in ("i", "v"):
                p = self._parse_params(c)
                if name == "response functions":
                    # Delete duplicate fields from "response functions",
                    # which overrides the values in the root params.
                    p = {k: v for k, v in p.items() if k not in params}
                params.update(p)
            else:
                ptype = c.attrib.get("type")
                val = c.text.strip() if c.text else ""
                try:
                    if c.tag == "i":
                        params[name] = _parse_parameters(ptype, val)
                    else:
                        params[name] = _parse_v_parameters(ptype, val, self.filename, name)
                except Exception as exc:
                    if name == "RANDOM_SEED":
                        # Handles the case where RANDOM SEED > 99999, which results in *****
                        params[name] = None
                    else:
                        raise exc
        elem.clear()
        return Incar(params)

    @staticmethod
    def _parse_atominfo(elem):
        for a in elem.findall("array"):
            if a.attrib["name"] == "atoms":
                atomic_symbols = [rc.find("c").text.strip() for rc in a.find("set")]
            elif a.attrib["name"] == "atomtypes":
                potcar_symbols = [rc.findall("c")[4].text.strip() for rc in a.find("set")]

        # ensure atomic symbols are valid elements
        def parse_atomic_symbol(symbol):
            try:
                return str(Element(symbol))
            # vasprun.xml uses X instead of Xe for xenon
            except ValueError as e:
                if symbol == "X":
                    return "Xe"
                if symbol == "r":
                    return "Zr"
                raise e

        elem.clear()
        return [parse_atomic_symbol(sym) for sym in atomic_symbols], potcar_symbols

    @staticmethod
    def _parse_kpoints(elem):
        e = elem
        if elem.find("generation"):
            e = elem.find("generation")
        k = Kpoints("Kpoints from vasprun.xml")
        k.style = Kpoints.supported_modes.from_str(e.attrib["param"] if "param" in e.attrib else "Reciprocal")
        for v in e.findall("v"):
            name = v.attrib.get("name")
            toks = v.text.split()
            if name == "divisions":
                k.kpts = [[int(i) for i in toks]]
            elif name == "usershift":
                k.kpts_shift = [float(i) for i in toks]
            elif name in {"genvec1", "genvec2", "genvec3", "shift"}:
                setattr(k, name, [float(i) for i in toks])
        for va in elem.findall("varray"):
            name = va.attrib["name"]
            if name == "kpointlist":
                actual_kpoints = _parse_varray(va)
            elif name == "weights":
                weights = [i[0] for i in _parse_varray(va)]
        elem.clear()
        if k.style == Kpoints.supported_modes.Reciprocal:
            k = Kpoints(
                comment="Kpoints from vasprun.xml",
                style=Kpoints.supported_modes.Reciprocal,
                num_kpts=len(k.kpts),
                kpts=actual_kpoints,
                kpts_weights=weights,
            )
        return k, actual_kpoints, weights

    def _parse_structure(self, elem):
        latt = _parse_varray(elem.find("crystal").find("varray"))
        pos = _parse_varray(elem.find("varray"))
        struct = Structure(latt, self.atomic_symbols, pos)
        sdyn = elem.find("varray/[@name='selective']")
        if sdyn:
            struct.add_site_property("selective_dynamics", _parse_varray(sdyn))
        return struct

    @staticmethod
    def _parse_diel(elem):
        imag = [
            [_vasprun_float(line) for line in r.text.split()]
            for r in elem.find("imag").find("array").find("set").findall("r")
        ]
        real = [
            [_vasprun_float(line) for line in r.text.split()]
            for r in elem.find("real").find("array").find("set").findall("r")
        ]
        elem.clear()
        return [e[0] for e in imag], [e[1:] for e in real], [e[1:] for e in imag]

    @staticmethod
    def _parse_optical_transition(elem):
        for va in elem.findall("varray"):
            if va.attrib.get("name") == "opticaltransitions":
                # opticaltransitions array contains oscillator strength and probability of transition
                oscillator_strength = np.array(_parse_varray(va))[0:]
                probability_transition = np.array(_parse_varray(va))[0:, 1]
        return oscillator_strength, probability_transition

    def _parse_chemical_shielding_calculation(self, elem):
        calculation = []
        istep = {}
        try:
            struct = self._parse_structure(elem.find("structure"))
        except AttributeError:  # not all calculations have a structure
            struct = None
        for va in elem.findall("varray"):
            istep[va.attrib["name"]] = _parse_varray(va)
        istep["structure"] = struct
        istep["electronic_steps"] = []
        calculation.append(istep)
        for scstep in elem.findall("scstep"):
            try:
                d = {i.attrib["name"]: _vasprun_float(i.text) for i in scstep.find("energy").findall("i")}
                cur_ene = d["e_fr_energy"]
                min_steps = 1 if len(calculation) >= 1 else self.parameters.get("NELMIN", 5)
                if len(calculation[-1]["electronic_steps"]) <= min_steps:
                    calculation[-1]["electronic_steps"].append(d)
                else:
                    last_ene = calculation[-1]["electronic_steps"][-1]["e_fr_energy"]
                    if abs(cur_ene - last_ene) < 1.0:
                        calculation[-1]["electronic_steps"].append(d)
                    else:
                        calculation.append({"electronic_steps": [d]})
            except AttributeError:  # not all calculations have an energy
                pass
        calculation[-1].update(calculation[-1]["electronic_steps"][-1])
        return calculation

    def _parse_calculation(self, elem):
        try:
            istep = {i.attrib["name"]: float(i.text) for i in elem.find("energy").findall("i")}
        except AttributeError:  # not all calculations have an energy
            istep = {}
        esteps = []
        for scstep in elem.findall("scstep"):
            try:
                d = {i.attrib["name"]: _vasprun_float(i.text) for i in scstep.find("energy").findall("i")}
                esteps.append(d)
            except AttributeError:  # not all calculations have an energy
                pass
        try:
            struct = self._parse_structure(elem.find("structure"))
        except AttributeError:  # not all calculations have a structure
            struct = None
        for va in elem.findall("varray"):
            istep[va.attrib["name"]] = _parse_varray(va)
        istep["electronic_steps"] = esteps
        istep["structure"] = struct
        elem.clear()
        return istep

    @staticmethod
    def _parse_dos(elem):
        efermi = float(elem.find("i").text)
        energies = None
        tdensities = {}
        idensities = {}

        for s in elem.find("total").find("array").find("set").findall("set"):
            data = np.array(_parse_varray(s))
            energies = data[:, 0]
            spin = Spin.up if s.attrib["comment"] == "spin 1" else Spin.down
            tdensities[spin] = data[:, 1]
            idensities[spin] = data[:, 2]

        pdoss = []
        partial = elem.find("partial")
        if partial is not None:
            orbs = [ss.text for ss in partial.find("array").findall("field")]
            orbs.pop(0)
            lm = any("x" in s for s in orbs)
            for s in partial.find("array").find("set").findall("set"):
                pdos = defaultdict(dict)

                for ss in s.findall("set"):
                    spin = Spin.up if ss.attrib["comment"] == "spin 1" else Spin.down
                    data = np.array(_parse_varray(ss))
                    nrow, ncol = data.shape
                    for j in range(1, ncol):
                        orb = Orbital(j - 1) if lm else OrbitalType(j - 1)
                        pdos[orb][spin] = data[:, j]
                pdoss.append(pdos)
        elem.clear()
        return (
            Dos(efermi, energies, tdensities),
            Dos(efermi, energies, idensities),
            pdoss,
        )

    @staticmethod
    def _parse_eigen(elem):
        eigenvalues = defaultdict(list)
        for s in elem.find("array").find("set").findall("set"):
            spin = Spin.up if s.attrib["comment"] == "spin 1" else Spin.down
            for ss in s.findall("set"):
                eigenvalues[spin].append(_parse_varray(ss))
        eigenvalues = {spin: np.array(v) for spin, v in eigenvalues.items()}
        elem.clear()
        return eigenvalues

    @staticmethod
    def _parse_projected_eigen(elem):
        root = elem.find("array").find("set")
        proj_eigen = defaultdict(list)
        for s in root.findall("set"):
            spin = int(re.match(r"spin(\d+)", s.attrib["comment"]).group(1))

            # Force spin to be +1 or -1
            for ss in s.findall("set"):
                dk = []
                for sss in ss.findall("set"):
                    db = _parse_varray(sss)
                    dk.append(db)
                proj_eigen[spin].append(dk)
        proj_eigen = {spin: np.array(v) for spin, v in proj_eigen.items()}

        if len(proj_eigen) > 2:
            # non-collinear magentism (also spin-orbit coupling) enabled, last three
            # "spin channels" are the projected magnetisation of the orbitals in the
            # x, y, and z Cartesian coordinates
            proj_mag = np.stack([proj_eigen.pop(i) for i in range(2, 5)], axis=-1)
            proj_eigen = {Spin.up: proj_eigen[1]}
        else:
            proj_eigen = {Spin.up if k == 1 else Spin.down: v for k, v in proj_eigen.items()}
            proj_mag = None

        elem.clear()
        return proj_eigen, proj_mag

    @staticmethod
    def _parse_dynmat(elem):
        hessian = []
        eigenvalues = []
        eigenvectors = []
        for v in elem.findall("v"):
            if v.attrib["name"] == "eigenvalues":
                eigenvalues = [float(i) for i in v.text.split()]
        for va in elem.findall("varray"):
            if va.attrib["name"] == "hessian":
                for v in va.findall("v"):
                    hessian.append([float(i) for i in v.text.split()])
            elif va.attrib["name"] == "eigenvectors":
                for v in va.findall("v"):
                    eigenvectors.append([float(i) for i in v.text.split()])
        return hessian, eigenvalues, eigenvectors


class BSVasprun(Vasprun):
    """
    A highly optimized version of Vasprun that parses only eigenvalues for
    bandstructures. All other properties like structures, parameters,
    etc. are ignored.
    """

    def __init__(
        self,
        filename: str,
        parse_projected_eigen: bool | str = False,
        parse_potcar_file: bool | str = False,
        occu_tol: float = 1e-8,
        separate_spins: bool = False,
    ):
        """
        Args:
            filename: Filename to parse
            parse_projected_eigen: Whether to parse the projected
                eigenvalues. Defaults to False. Set to True to obtain projected
                eigenvalues. **Note that this can take an extreme amount of time
                and memory.** So use this wisely.
            parse_potcar_file: Whether to parse the potcar file to read
                the potcar hashes for the potcar_spec attribute. Defaults to True,
                where no hashes will be determined and the potcar_spec dictionaries
                will read {"symbol": ElSymbol, "hash": None}. By Default, looks in
                the same directory as the vasprun.xml, with same extensions as
                 Vasprun.xml. If a string is provided, looks at that filepath.
            occu_tol: Sets the minimum tol for the determination of the
                vbm and cbm. Usually the default of 1e-8 works well enough,
                but there may be pathological cases.
            separate_spins (bool): Whether the band gap, CBM, and VBM should be
                reported for each individual spin channel. Defaults to False,
                which computes the eigenvalue band properties independent of
                the spin orientation. If True, the calculation must be spin-polarized.
        """
        self.filename = filename
        self.occu_tol = occu_tol
        self.separate_spins = separate_spins

        with zopen(filename, "rt") as f:
            self.efermi = None
            parsed_header = False
            self.eigenvalues = self.projected_eigenvalues = None
            for _, elem in ET.iterparse(f):
                tag = elem.tag
                if not parsed_header:
                    if tag == "generator":
                        self.generator = self._parse_params(elem)
                    elif tag == "incar":
                        self.incar = self._parse_params(elem)
                    elif tag == "kpoints":
                        (
                            self.kpoints,
                            self.actual_kpoints,
                            self.actual_kpoints_weights,
                        ) = self._parse_kpoints(elem)
                    elif tag == "parameters":
                        self.parameters = self._parse_params(elem)
                    elif tag == "atominfo":
                        self.atomic_symbols, self.potcar_symbols = self._parse_atominfo(elem)
                        self.potcar_spec = [{"titel": p, "hash": None} for p in self.potcar_symbols]
                        parsed_header = True
                elif tag == "i" and elem.attrib.get("name") == "efermi":
                    self.efermi = float(elem.text)
                elif tag == "eigenvalues":
                    self.eigenvalues = self._parse_eigen(elem)
                elif parse_projected_eigen and tag == "projected":
                    (
                        self.projected_eigenvalues,
                        self.projected_magnetisation,
                    ) = self._parse_projected_eigen(elem)
                elif tag == "structure" and elem.attrib.get("name") == "finalpos":
                    self.final_structure = self._parse_structure(elem)
        self.vasp_version = self.generator["version"]
        if parse_potcar_file:
            self.update_potcar_spec(parse_potcar_file)

    def as_dict(self):
        """JSON-serializable dict representation."""
        d = {
            "vasp_version": self.vasp_version,
            "has_vasp_completed": True,
            "nsites": len(self.final_structure),
        }
        comp = self.final_structure.composition
        d["unit_cell_formula"] = comp.as_dict()
        d["reduced_cell_formula"] = Composition(comp.reduced_formula).as_dict()
        d["pretty_formula"] = comp.reduced_formula
        d["is_hubbard"] = self.is_hubbard
        d["hubbards"] = self.hubbards

        unique_symbols = sorted(set(self.atomic_symbols))
        d["elements"] = unique_symbols
        d["nelements"] = len(unique_symbols)

        d["run_type"] = self.run_type

        vin = {
            "incar": dict(self.incar),
            "crystal": self.final_structure.as_dict(),
            "kpoints": self.kpoints.as_dict(),
        }
        actual_kpts = [
            {
                "abc": list(self.actual_kpoints[i]),
                "weight": self.actual_kpoints_weights[i],
            }
            for i in range(len(self.actual_kpoints))
        ]
        vin["kpoints"]["actual_points"] = actual_kpts
        vin["potcar"] = [s.split(" ")[1] for s in self.potcar_symbols]
        vin["potcar_spec"] = self.potcar_spec
        vin["potcar_type"] = [s.split(" ")[0] for s in self.potcar_symbols]
        vin["parameters"] = dict(self.parameters)
        vin["lattice_rec"] = self.final_structure.lattice.reciprocal_lattice.as_dict()
        d["input"] = vin

        vout = {"crystal": self.final_structure.as_dict(), "efermi": self.efermi}

        if self.eigenvalues:
            eigen = defaultdict(dict)
            for spin, values in self.eigenvalues.items():
                for i, v in enumerate(values):
                    eigen[i][str(spin)] = v
            vout["eigenvalues"] = eigen
            (gap, cbm, vbm, is_direct) = self.eigenvalue_band_properties
            vout.update({"bandgap": gap, "cbm": cbm, "vbm": vbm, "is_gap_direct": is_direct})

            if self.projected_eigenvalues:
                peigen = [{} for _ in eigen]
                for spin, v in self.projected_eigenvalues.items():
                    for kpoint_index, vv in enumerate(v):
                        if str(spin) not in peigen[kpoint_index]:
                            peigen[kpoint_index][str(spin)] = vv
                vout["projected_eigenvalues"] = peigen

        d["output"] = vout
        return jsanitize(d, strict=True)


class Outcar:
    """
    Parser for data in OUTCAR that is not available in Vasprun.xml.

    Note, this class works a bit differently than most of the other
    VaspObjects, since the OUTCAR can be very different depending on which
    "type of run" performed.

    Creating the OUTCAR class with a filename reads "regular parameters" that
    are always present.

    .. attribute:: magnetization

        Magnetization on each ion as a tuple of dict, e.g.,
        ({"d": 0.0, "p": 0.003, "s": 0.002, "tot": 0.005}, ... )
        Note that this data is not always present. LORBIT must be set to some
        other value than the default.

    .. attribute:: chemical_shielding

        chemical shielding on each ion as a dictionary with core and valence contributions

    .. attribute:: unsym_cs_tensor

        Unsymmetrized chemical shielding tensor matrixes on each ion as a list.
        e.g.,
        [[[sigma11, sigma12, sigma13],
          [sigma21, sigma22, sigma23],
          [sigma31, sigma32, sigma33]],
          ...
         [[sigma11, sigma12, sigma13],
          [sigma21, sigma22, sigma23],
          [sigma31, sigma32, sigma33]]]

    .. attribute:: cs_g0_contribution

        G=0 contribution to chemical shielding. 2D rank 3 matrix

    .. attribute:: cs_core_contribution

        Core contribution to chemical shielding. dict. e.g.,
        {'Mg': -412.8, 'C': -200.5, 'O': -271.1}

    .. attribute:: efg

        Electric Field Gradient (EFG) tensor on each ion as a tuple of dict, e.g.,
        ({"cq": 0.1, "eta", 0.2, "nuclear_quadrupole_moment": 0.3},
         {"cq": 0.7, "eta", 0.8, "nuclear_quadrupole_moment": 0.9},
         ...)

    .. attribute:: charge

        Charge on each ion as a tuple of dict, e.g.,
        ({"p": 0.154, "s": 0.078, "d": 0.0, "tot": 0.232}, ...)
        Note that this data is not always present. LORBIT must be set to some
        other value than the default.

    .. attribute:: is_stopped

        True if OUTCAR is from a stopped run (using STOPCAR, see VASP Manual).

    .. attribute:: run_stats

        Various useful run stats as a dict including "System time (sec)",
        "Total CPU time used (sec)", "Elapsed time (sec)",
        "Maximum memory used (kb)", "Average memory used (kb)",
        "User time (sec)", "cores"

    .. attribute:: elastic_tensor

        Total elastic moduli (Kbar) is given in a 6x6 array matrix.

    .. attribute:: drift

        Total drift for each step in eV/Atom

    .. attribute:: ngf

        Dimensions for the Augementation grid

    .. attribute: sampling_radii

        Size of the sampling radii in VASP for the test charges for
        the electrostatic potential at each atom. Total array size is the number
        of elements present in the calculation

    .. attribute: electrostatic_potential

        Average electrostatic potential at each atomic position in order
        of the atoms in POSCAR.

    ..attribute: final_energy_contribs

        Individual contributions to the total final energy as a dictionary.
        Include contirbutions from keys, e.g.:
        {'DENC': -505778.5184347, 'EATOM': 15561.06492564, 'EBANDS': -804.53201231,
        'EENTRO': -0.08932659, 'EXHF': 0.0, 'Ediel_sol': 0.0,
        'PAW double counting': 664.6726974100002, 'PSCENC': 742.48691646,
        'TEWEN': 489742.86847338, 'XCENC': -169.64189814}

    .. attribute:: efermi

        Fermi energy

    .. attribute:: filename

        Filename

     .. attribute:: final_energy

        Final energy after extrapolation of sigma back to 0, i.e. energy(sigma->0).

    .. attribute:: final_energy_wo_entrp

        Final energy before extrapolation of sigma, i.e. energy without entropy.

    .. attribute:: final_fr_energy

        Final "free energy", i.e. free energy TOTEN

    .. attribute:: has_onsite_density_matrices

        Boolean for if onsite density matrices have been set

    .. attribute:: lcalcpol

        If LCALCPOL has been set

    .. attribute:: lepsilon

        If LEPSILON has been set

    .. attribute:: nelect

        Returns the number of electrons in the calculation

    .. attribute:: spin

        If spin-polarization was enabled via ISPIN

    .. attribute:: total_mag

        Total magnetization (in terms of the number of unpaired electrons)

    One can then call a specific reader depending on the type of run being
    performed. These are currently: read_igpar(), read_lepsilon() and
    read_lcalcpol(), read_core_state_eign(), read_avg_core_pot().

    See the documentation of those methods for more documentation.

    Authors: Rickard Armiento, Shyue Ping Ong
    """

    def __init__(self, filename):
        """
        Args:
            filename (str): OUTCAR filename to parse.
        """
        self.filename = filename
        self.is_stopped = False

        # Assume a compilation with parallelization enabled.
        # Will be checked later.
        # If VASP is compiled in serial, the OUTCAR is written slightly differently.
        serial_compilation = False

        # data from end of OUTCAR
        charge = []
        mag_x = []
        mag_y = []
        mag_z = []
        header = []
        run_stats = {}
        total_mag = nelect = efermi = e_fr_energy = e_wo_entrp = e0 = None

        time_patt = re.compile(r"\((sec|kb)\)")
        efermi_patt = re.compile(r"E-fermi\s*:\s*(\S+)")
        nelect_patt = re.compile(r"number of electron\s+(\S+)\s+magnetization")
        mag_patt = re.compile(r"number of electron\s+\S+\s+magnetization\s+(\S+)")
        e_fr_energy_pattern = re.compile(r"free  energy   TOTEN\s+=\s+([\d\-\.]+)")
        e_wo_entrp_pattern = re.compile(r"energy  without entropy\s*=\s+([\d\-\.]+)")
        e0_pattern = re.compile(r"energy\(sigma->0\)\s*=\s+([\d\-\.]+)")

        all_lines = []
        for line in reverse_readfile(self.filename):
            clean = line.strip()
            all_lines.append(clean)
            if clean.find("soft stop encountered!  aborting job") != -1:
                self.is_stopped = True
            else:
                if time_patt.search(line):
                    tok = line.strip().split(":")
                    try:
                        # try-catch because VASP 6.2.0 may print
                        # Average memory used (kb):          N/A
                        # which cannot be parsed as float
                        run_stats[tok[0].strip()] = float(tok[1].strip())
                    except ValueError:
                        run_stats[tok[0].strip()] = None
                    continue
                m = efermi_patt.search(clean)
                if m:
                    try:
                        # try-catch because VASP sometimes prints
                        # 'E-fermi: ********     XC(G=0):  -6.1327
                        # alpha+bet : -1.8238'
                        efermi = float(m.group(1))
                        continue
                    except ValueError:
                        efermi = None
                        continue
                m = nelect_patt.search(clean)
                if m:
                    nelect = float(m.group(1))
                m = mag_patt.search(clean)
                if m:
                    total_mag = float(m.group(1))

                if e_fr_energy is None:
                    m = e_fr_energy_pattern.search(clean)
                    if m:
                        e_fr_energy = float(m.group(1))
                if e_wo_entrp is None:
                    m = e_wo_entrp_pattern.search(clean)
                    if m:
                        e_wo_entrp = float(m.group(1))
                if e0 is None:
                    m = e0_pattern.search(clean)
                    if m:
                        e0 = float(m.group(1))
            if all([nelect, total_mag is not None, efermi is not None, run_stats]):
                break

        # For single atom systems, VASP doesn't print a total line, so
        # reverse parsing is very difficult
        read_charge = False
        read_mag_x = False
        read_mag_y = False  # for SOC calculations only
        read_mag_z = False
        all_lines.reverse()
        for clean in all_lines:
            if read_charge or read_mag_x or read_mag_y or read_mag_z:
                if clean.startswith("# of ion"):
                    header = re.split(r"\s{2,}", clean.strip())
                    header.pop(0)
                else:
                    m = re.match(r"\s*(\d+)\s+(([\d\.\-]+)\s+)+", clean)
                    if m:
                        toks = [float(i) for i in re.findall(r"[\d\.\-]+", clean)]
                        toks.pop(0)
                        if read_charge:
                            charge.append(dict(zip(header, toks)))
                        elif read_mag_x:
                            mag_x.append(dict(zip(header, toks)))
                        elif read_mag_y:
                            mag_y.append(dict(zip(header, toks)))
                        elif read_mag_z:
                            mag_z.append(dict(zip(header, toks)))
                    elif clean.startswith("tot"):
                        read_charge = False
                        read_mag_x = False
                        read_mag_y = False
                        read_mag_z = False
            if clean == "total charge":
                charge = []
                read_charge = True
                read_mag_x, read_mag_y, read_mag_z = False, False, False
            elif clean == "magnetization (x)":
                mag_x = []
                read_mag_x = True
                read_charge, read_mag_y, read_mag_z = False, False, False
            elif clean == "magnetization (y)":
                mag_y = []
                read_mag_y = True
                read_charge, read_mag_x, read_mag_z = False, False, False
            elif clean == "magnetization (z)":
                mag_z = []
                read_mag_z = True
                read_charge, read_mag_x, read_mag_y = False, False, False
            elif re.search("electrostatic", clean):
                read_charge, read_mag_x, read_mag_y, read_mag_z = (
                    False,
                    False,
                    False,
                    False,
                )

        # merge x, y and z components of magmoms if present (SOC calculation)
        if mag_y and mag_z:
            # TODO: detect spin axis
            mag = []
            for idx in range(len(mag_x)):
                mag.append({key: Magmom([mag_x[idx][key], mag_y[idx][key], mag_z[idx][key]]) for key in mag_x[0]})
        else:
            mag = mag_x

        # data from beginning of OUTCAR
        run_stats["cores"] = None
        with zopen(filename, "rt") as f:
            for line in f:
                if "serial" in line:
                    # activate the serial parallelization
                    run_stats["cores"] = 1
                    serial_compilation = True
                    break
                if "running" in line:
                    if line.split()[1] == "on":
                        run_stats["cores"] = int(line.split()[2])
                    else:
                        run_stats["cores"] = int(line.split()[1])
                    break

        self.run_stats = run_stats
        self.magnetization = tuple(mag)
        self.charge = tuple(charge)
        self.efermi = efermi
        self.nelect = nelect
        self.total_mag = total_mag
        self.final_energy = e0
        self.final_energy_wo_entrp = e_wo_entrp
        self.final_fr_energy = e_fr_energy
        self.data = {}

        # Read "total number of plane waves", NPLWV:
        self.read_pattern(
            {"nplwv": r"total plane-waves  NPLWV =\s+(\*{6}|\d+)"},
            terminate_on_match=True,
        )
        try:
            self.data["nplwv"] = [[int(self.data["nplwv"][0][0])]]
        except ValueError:
            self.data["nplwv"] = [[None]]

        nplwvs_at_kpoints = [
            n
            for [n] in self.read_table_pattern(
                r"\n{3}-{104}\n{3}",
                r".+plane waves:\s+(\*{6,}|\d+)",
                r"maximum number of plane-waves"
                if serial_compilation
                else r"maximum and minimum number of plane-waves",
                last_one_only=False,
                first_one_only=True,
            )
        ]
        self.data["nplwvs_at_kpoints"] = [None for n in nplwvs_at_kpoints]
        for n, nplwv in enumerate(nplwvs_at_kpoints):
            try:
                self.data["nplwvs_at_kpoints"][n] = int(nplwv)
            except ValueError:
                pass

        # Read the drift:
        self.read_pattern(
            {"drift": r"total drift:\s+([\.\-\d]+)\s+([\.\-\d]+)\s+([\.\-\d]+)"},
            terminate_on_match=False,
            postprocess=float,
        )
        self.drift = self.data.get("drift", [])

        # Check if calculation is spin polarized
        self.spin = False
        self.read_pattern({"spin": "ISPIN  =      2"})
        if self.data.get("spin", []):
            self.spin = True

        # Check if calculation is noncollinear
        self.noncollinear = False
        self.read_pattern({"noncollinear": "LNONCOLLINEAR =      T"})
        if self.data.get("noncollinear", []):
            self.noncollinear = False

        # Check if the calculation type is DFPT
        self.dfpt = False
        self.read_pattern(
            {"ibrion": r"IBRION =\s+([\-\d]+)"},
            terminate_on_match=True,
            postprocess=int,
        )
        if self.data.get("ibrion", [[0]])[0][0] > 6:
            self.dfpt = True
            self.read_internal_strain_tensor()

        # Check to see if LEPSILON is true and read piezo data if so
        self.lepsilon = False
        self.read_pattern({"epsilon": "LEPSILON=     T"})
        if self.data.get("epsilon", []):
            self.lepsilon = True
            self.read_lepsilon()
            # only read ionic contribution if DFPT is turned on
            if self.dfpt:
                self.read_lepsilon_ionic()

        # Check to see if LCALCPOL is true and read polarization data if so
        self.lcalcpol = False
        self.read_pattern({"calcpol": "LCALCPOL   =     T"})
        if self.data.get("calcpol", []):
            self.lcalcpol = True
            self.read_lcalcpol()
            self.read_pseudo_zval()

        # Read electrostatic potential
        self.electrostatic_potential = self.ngf = self.sampling_radii = None
        self.read_pattern({"electrostatic": r"average \(electrostatic\) potential at core"})
        if self.data.get("electrostatic", []):
            self.read_electrostatic_potential()

        self.nmr_cs = False
        self.read_pattern({"nmr_cs": r"LCHIMAG   =     (T)"})
        if self.data.get("nmr_cs"):
            self.nmr_cs = True
            self.read_chemical_shielding()
            self.read_cs_g0_contribution()
            self.read_cs_core_contribution()
            self.read_cs_raw_symmetrized_tensors()

        self.nmr_efg = False
        self.read_pattern({"nmr_efg": r"NMR quadrupolar parameters"})
        if self.data.get("nmr_efg"):
            self.nmr_efg = True
            self.read_nmr_efg()
            self.read_nmr_efg_tensor()

        self.has_onsite_density_matrices = False
        self.read_pattern(
            {"has_onsite_density_matrices": r"onsite density matrix"},
            terminate_on_match=True,
        )
        if "has_onsite_density_matrices" in self.data:
            self.has_onsite_density_matrices = True
            self.read_onsite_density_matrices()

        # Store the individual contributions to the final total energy
        final_energy_contribs = {}
        for key in [
            "PSCENC",
            "TEWEN",
            "DENC",
            "EXHF",
            "XCENC",
            "PAW double counting",
            "EENTRO",
            "EBANDS",
            "EATOM",
            "Ediel_sol",
        ]:
            if key == "PAW double counting":
                self.read_pattern({key: rf"{key}\s+=\s+([\.\-\d]+)\s+([\.\-\d]+)"})
            else:
                self.read_pattern({key: rf"{key}\s+=\s+([\d\-\.]+)"})
            if not self.data[key]:
                continue
            final_energy_contribs[key] = sum(float(f) for f in self.data[key][-1])
        self.final_energy_contribs = final_energy_contribs

    def read_pattern(self, patterns, reverse=False, terminate_on_match=False, postprocess=str):
        r"""
        General pattern reading. Uses monty's regrep method. Takes the same
        arguments.

        Args:
            patterns (dict): A dict of patterns, e.g.,
                {"energy": r"energy\\(sigma->0\\)\\s+=\\s+([\\d\\-.]+)"}.
            reverse (bool): Read files in reverse. Defaults to false. Useful for
                large files, esp OUTCARs, especially when used with
                terminate_on_match.
            terminate_on_match (bool): Whether to terminate when there is at
                least one match in each key in pattern.
            postprocess (callable): A post processing function to convert all
                matches. Defaults to str, i.e., no change.

        Renders accessible:
            Any attribute in patterns. For example,
            {"energy": r"energy\\(sigma->0\\)\\s+=\\s+([\\d\\-.]+)"} will set the
            value of self.data["energy"] = [[-1234], [-3453], ...], to the
            results from regex and postprocess. Note that the returned values
            are lists of lists, because you can grep multiple items on one line.
        """
        matches = regrep(
            self.filename,
            patterns,
            reverse=reverse,
            terminate_on_match=terminate_on_match,
            postprocess=postprocess,
        )
        for k in patterns:
            self.data[k] = [i[0] for i in matches.get(k, [])]

    def read_table_pattern(
        self,
        header_pattern,
        row_pattern,
        footer_pattern,
        postprocess=str,
        attribute_name=None,
        last_one_only=True,
        first_one_only=False,
    ):
        r"""
        Parse table-like data. A table composes of three parts: header,
        main body, footer. All the data matches "row pattern" in the main body
        will be returned.

        Args:
            header_pattern (str): The regular expression pattern matches the
                table header. This pattern should match all the text
                immediately before the main body of the table. For multiple
                sections table match the text until the section of
                interest. MULTILINE and DOTALL options are enforced, as a
                result, the "." meta-character will also match "\n" in this
                section.
            row_pattern (str): The regular expression matches a single line in
                the table. Capture interested field using regular expression
                groups.
            footer_pattern (str): The regular expression matches the end of the
                table. E.g. a long dash line.
            postprocess (callable): A post processing function to convert all
                matches. Defaults to str, i.e., no change.
            attribute_name (str): Name of this table. If present the parsed data
                will be attached to "data. e.g. self.data["efg"] = [...]
            last_one_only (bool): All the tables will be parsed, if this option
                is set to True, only the last table will be returned. The
                enclosing list will be removed. i.e. Only a single table will
                be returned. Default to be True. Incompatible with first_one_only.
            first_one_only (bool): Only the first occurrence of the table will be
                parsed and the parsing procedure will stop. The enclosing list
                will be removed. i.e. Only a single table will be returned.
                Incompatible with last_one_only.

        Returns:
            List of tables. 1) A table is a list of rows. 2) A row if either a list of
            attribute values in case the capturing group is defined without name in
            row_pattern, or a dict in case that named capturing groups are defined by
            row_pattern.
        """
        if last_one_only and first_one_only:
            raise ValueError("last_one_only and first_one_only options are incompatible")

        with zopen(self.filename, "rt") as f:
            text = f.read()
        table_pattern_text = header_pattern + r"\s*^(?P<table_body>(?:\s+" + row_pattern + r")+)\s+" + footer_pattern
        table_pattern = re.compile(table_pattern_text, re.MULTILINE | re.DOTALL)
        rp = re.compile(row_pattern)
        tables = []
        for mt in table_pattern.finditer(text):
            table_body_text = mt.group("table_body")
            table_contents = []
            for line in table_body_text.split("\n"):
                ml = rp.search(line)
                # skip empty lines
                if not ml:
                    continue
                d = ml.groupdict()
                if len(d) > 0:
                    processed_line = {k: postprocess(v) for k, v in d.items()}
                else:
                    processed_line = [postprocess(v) for v in ml.groups()]
                table_contents.append(processed_line)
            tables.append(table_contents)
            if first_one_only:
                break
        retained_data = tables[-1] if last_one_only or first_one_only else tables
        if attribute_name is not None:
            self.data[attribute_name] = retained_data
        return retained_data

    def read_electrostatic_potential(self):
        """Parses the eletrostatic potential for the last ionic step."""
        pattern = {"ngf": r"\s+dimension x,y,z NGXF=\s+([\.\-\d]+)\sNGYF=\s+([\.\-\d]+)\sNGZF=\s+([\.\-\d]+)"}
        self.read_pattern(pattern, postprocess=int)
        self.ngf = self.data.get("ngf", [[]])[0]

        pattern = {"radii": r"the test charge radii are((?:\s+[\.\-\d]+)+)"}
        self.read_pattern(pattern, reverse=True, terminate_on_match=True, postprocess=str)
        self.sampling_radii = [float(f) for f in self.data["radii"][0][0].split()]

        header_pattern = r"\(the norm of the test charge is\s+[\.\-\d]+\)"
        table_pattern = r"((?:\s+\d+\s*[\.\-\d]+)+)"
        footer_pattern = r"\s+E-fermi :"

        pots = self.read_table_pattern(header_pattern, table_pattern, footer_pattern)
        pots = "".join(itertools.chain.from_iterable(pots))

        pots = re.findall(r"\s+\d+\s*([\.\-\d]+)+", pots)

        self.electrostatic_potential = [float(f) for f in pots]

    @staticmethod
    def _parse_sci_notation(line):
        """
        Method to parse lines with values in scientific notation and potentially
        without spaces in between the values. This assumes that the scientific
        notation always lists two digits for the exponent, e.g. 3.535E-02
        Args:
            line: line to parse.

        Returns: an array of numbers if found, or empty array if not
        """
        m = re.findall(r"[\.\-\d]+E[\+\-]\d{2}", line)
        if m:
            return [float(t) for t in m]
        return []

    def read_freq_dielectric(self):
        """
        Parses the frequency dependent dielectric function (obtained with
        LOPTICS). Frequencies (in eV) are in self.frequencies, and dielectric
        tensor function is given as self.dielectric_tensor_function.
        """
        plasma_pattern = r"plasma frequency squared.*"
        dielectric_pattern = (
            r"frequency dependent\s+IMAGINARY "
            r"DIELECTRIC FUNCTION \(independent particle, "
            r"no local field effects\)(\sdensity-density)*$"
        )
        row_pattern = r"\s+".join([r"([\.\-\d]+)"] * 3)
        plasma_frequencies = defaultdict(list)
        read_plasma = False
        read_dielectric = False
        energies = []
        data = {"REAL": [], "IMAGINARY": []}
        count = 0
        component = "IMAGINARY"
        with zopen(self.filename, "rt") as file:
            for line in file:
                line = line.strip()
                if re.match(plasma_pattern, line):
                    read_plasma = "intraband" if "intraband" in line else "interband"
                elif re.match(dielectric_pattern, line):
                    read_plasma = False
                    read_dielectric = True
                    row_pattern = r"\s+".join([r"([\.\-\d]+)"] * 7)

                if read_plasma and re.match(row_pattern, line):
                    plasma_frequencies[read_plasma].append([float(t) for t in line.strip().split()])
                elif read_plasma and Outcar._parse_sci_notation(line):
                    plasma_frequencies[read_plasma].append(Outcar._parse_sci_notation(line))
                elif read_dielectric:
                    toks = None
                    if re.match(row_pattern, line.strip()):
                        toks = line.strip().split()
                    elif Outcar._parse_sci_notation(line.strip()):
                        toks = Outcar._parse_sci_notation(line.strip())
                    elif re.match(r"\s*-+\s*", line):
                        count += 1

                    if toks:
                        if component == "IMAGINARY":
                            energies.append(float(toks[0]))
                        xx, yy, zz, xy, yz, xz = (float(t) for t in toks[1:])
                        matrix = [[xx, xy, xz], [xy, yy, yz], [xz, yz, zz]]
                        data[component].append(matrix)

                    if count == 2:
                        component = "REAL"
                    elif count == 3:
                        break

        self.plasma_frequencies = {k: np.array(v[:3]) for k, v in plasma_frequencies.items()}
        self.dielectric_energies = np.array(energies)
        self.dielectric_tensor_function = np.array(data["REAL"]) + 1j * np.array(data["IMAGINARY"])

    def read_chemical_shielding(self):
        """
        Parse the NMR chemical shieldings data. Only the second part "absolute, valence and core"
        will be parsed. And only the three right most field (ISO_SHIELDING, SPAN, SKEW) will be retrieved.

        Returns:
            List of chemical shieldings in the order of atoms from the OUTCAR. Maryland notation is adopted.
        """
        header_pattern = (
            r"\s+CSA tensor \(J\. Mason, Solid State Nucl\. Magn\. Reson\. 2, "
            r"285 \(1993\)\)\s+"
            r"\s+-{50,}\s+"
            r"\s+EXCLUDING G=0 CONTRIBUTION\s+INCLUDING G=0 CONTRIBUTION\s+"
            r"\s+-{20,}\s+-{20,}\s+"
            r"\s+ATOM\s+ISO_SHIFT\s+SPAN\s+SKEW\s+ISO_SHIFT\s+SPAN\s+SKEW\s+"
            r"-{50,}\s*$"
        )
        first_part_pattern = r"\s+\(absolute, valence only\)\s+$"
        swallon_valence_body_pattern = r".+?\(absolute, valence and core\)\s+$"
        row_pattern = r"\d+(?:\s+[-]?\d+\.\d+){3}\s+" + r"\s+".join([r"([-]?\d+\.\d+)"] * 3)
        footer_pattern = r"-{50,}\s*$"
        h1 = header_pattern + first_part_pattern
        cs_valence_only = self.read_table_pattern(
            h1, row_pattern, footer_pattern, postprocess=float, last_one_only=True
        )
        h2 = header_pattern + swallon_valence_body_pattern
        cs_valence_and_core = self.read_table_pattern(
            h2, row_pattern, footer_pattern, postprocess=float, last_one_only=True
        )
        all_cs = {}
        for name, cs_table in [
            ["valence_only", cs_valence_only],
            ["valence_and_core", cs_valence_and_core],
        ]:
            all_cs[name] = cs_table
        self.data["chemical_shielding"] = all_cs

    def read_cs_g0_contribution(self):
        """
        Parse the  G0 contribution of NMR chemical shielding.

        Returns:
            G0 contribution matrix as list of list.
        """
        header_pattern = (
            r"^\s+G\=0 CONTRIBUTION TO CHEMICAL SHIFT \(field along BDIR\)\s+$\n"
            r"^\s+-{50,}$\n"
            r"^\s+BDIR\s+X\s+Y\s+Z\s*$\n"
            r"^\s+-{50,}\s*$\n"
        )
        row_pattern = r"(?:\d+)\s+" + r"\s+".join([r"([-]?\d+\.\d+)"] * 3)
        footer_pattern = r"\s+-{50,}\s*$"
        self.read_table_pattern(
            header_pattern,
            row_pattern,
            footer_pattern,
            postprocess=float,
            last_one_only=True,
            attribute_name="cs_g0_contribution",
        )

    def read_cs_core_contribution(self):
        """
        Parse the core contribution of NMR chemical shielding.

        Returns:
        G0 contribution matrix as list of list.
        """
        header_pattern = r"^\s+Core NMR properties\s*$\n\n^\s+typ\s+El\s+Core shift \(ppm\)\s*$\n^\s+-{20,}$\n"
        row_pattern = r"\d+\s+(?P<element>[A-Z][a-z]?\w?)\s+(?P<shift>[-]?\d+\.\d+)"
        footer_pattern = r"\s+-{20,}\s*$"
        self.read_table_pattern(
            header_pattern,
            row_pattern,
            footer_pattern,
            postprocess=str,
            last_one_only=True,
            attribute_name="cs_core_contribution",
        )
        core_contrib = {d["element"]: float(d["shift"]) for d in self.data["cs_core_contribution"]}
        self.data["cs_core_contribution"] = core_contrib

    def read_cs_raw_symmetrized_tensors(self):
        """
        Parse the matrix form of NMR tensor before corrected to table.

        Returns:
            nsymmetrized tensors list in the order of atoms.
        """
        header_pattern = r"\s+-{50,}\s+\s+Absolute Chemical Shift tensors\s+\s+-{50,}$"
        first_part_pattern = r"\s+UNSYMMETRIZED TENSORS\s+$"
        row_pattern = r"\s+".join([r"([-]?\d+\.\d+)"] * 3)
        unsym_footer_pattern = r"^\s+SYMMETRIZED TENSORS\s+$"

        with zopen(self.filename, "rt") as f:
            text = f.read()
        unsym_table_pattern_text = header_pattern + first_part_pattern + r"(?P<table_body>.+)" + unsym_footer_pattern
        table_pattern = re.compile(unsym_table_pattern_text, re.MULTILINE | re.DOTALL)
        rp = re.compile(row_pattern)
        m = table_pattern.search(text)
        if m:
            table_text = m.group("table_body")
            micro_header_pattern = r"ion\s+\d+"
            micro_table_pattern_text = micro_header_pattern + r"\s*^(?P<table_body>(?:\s*" + row_pattern + r")+)\s+"
            micro_table_pattern = re.compile(micro_table_pattern_text, re.MULTILINE | re.DOTALL)
            unsym_tensors = []
            for mt in micro_table_pattern.finditer(table_text):
                table_body_text = mt.group("table_body")
                tensor_matrix = []
                for line in table_body_text.rstrip().split("\n"):
                    ml = rp.search(line)
                    processed_line = [float(v) for v in ml.groups()]
                    tensor_matrix.append(processed_line)
                unsym_tensors.append(tensor_matrix)
            self.data["unsym_cs_tensor"] = unsym_tensors
        else:
            raise ValueError("NMR UNSYMMETRIZED TENSORS is not found")

    def read_nmr_efg_tensor(self):
        """
        Parses the NMR Electric Field Gradient Raw Tensors.

        Returns:
            A list of Electric Field Gradient Tensors in the order of Atoms from OUTCAR
        """
        header_pattern = (
            r"Electric field gradients \(V/A\^2\)\n-*\n ion\s+V_xx\s+V_yy\s+V_zz\s+V_xy\s+V_xz\s+V_yz\n-*\n"
        )

        row_pattern = r"\d+\s+([-\d\.]+)\s+([-\d\.]+)\s+([-\d\.]+)\s+([-\d\.]+)\s+([-\d\.]+)\s+([-\d\.]+)"
        footer_pattern = r"-*\n"

        data = self.read_table_pattern(header_pattern, row_pattern, footer_pattern, postprocess=float)
        tensors = [make_symmetric_matrix_from_upper_tri(d) for d in data]
        self.data["unsym_efg_tensor"] = tensors
        return tensors

    def read_nmr_efg(self):
        """
        Parse the NMR Electric Field Gradient interpreted values.

        Returns:
            Electric Field Gradient tensors as a list of dict in the order of atoms from OUTCAR.
            Each dict key/value pair corresponds to a component of the tensors.
        """
        header_pattern = (
            r"^\s+NMR quadrupolar parameters\s+$\n"
            r"^\s+Cq : quadrupolar parameter\s+Cq=e[*]Q[*]V_zz/h$\n"
            r"^\s+eta: asymmetry parameters\s+\(V_yy - V_xx\)/ V_zz$\n"
            r"^\s+Q  : nuclear electric quadrupole moment in mb \(millibarn\)$\n"
            r"^-{50,}$\n"
            r"^\s+ion\s+Cq\(MHz\)\s+eta\s+Q \(mb\)\s+$\n"
            r"^-{50,}\s*$\n"
        )
        row_pattern = (
            r"\d+\s+(?P<cq>[-]?\d+\.\d+)\s+(?P<eta>[-]?\d+\.\d+)\s+(?P<nuclear_quadrupole_moment>[-]?\d+\.\d+)"
        )
        footer_pattern = r"-{50,}\s*$"
        self.read_table_pattern(
            header_pattern,
            row_pattern,
            footer_pattern,
            postprocess=float,
            last_one_only=True,
            attribute_name="efg",
        )

    def read_elastic_tensor(self):
        """
        Parse the elastic tensor data.

        Returns:
            6x6 array corresponding to the elastic tensor from the OUTCAR.
        """
        header_pattern = r"TOTAL ELASTIC MODULI \(kBar\)\s+Direction\s+([X-Z][X-Z]\s+)+\-+"
        row_pattern = r"[X-Z][X-Z]\s+" + r"\s+".join([r"(\-*[\.\d]+)"] * 6)
        footer_pattern = r"\-+"
        et_table = self.read_table_pattern(header_pattern, row_pattern, footer_pattern, postprocess=float)
        self.data["elastic_tensor"] = et_table

    def read_piezo_tensor(self):
        """Parse the piezo tensor data."""
        header_pattern = r"PIEZOELECTRIC TENSOR  for field in x, y, z\s+\(C/m\^2\)\s+([X-Z][X-Z]\s+)+\-+"
        row_pattern = r"[x-z]\s+" + r"\s+".join([r"(\-*[\.\d]+)"] * 6)
        footer_pattern = r"BORN EFFECTIVE"
        pt_table = self.read_table_pattern(header_pattern, row_pattern, footer_pattern, postprocess=float)
        self.data["piezo_tensor"] = pt_table

    def read_onsite_density_matrices(self):
        """
        Parse the onsite density matrices, returns list with index corresponding
        to atom index in Structure.
        """
        # matrix size will vary depending on if d or f orbitals are present
        # therefore regex assumes f, but filter out None values if d

        header_pattern = r"spin component  1\n"
        row_pattern = r"[^\S\r\n]*(?:(-?[\d.]+))" + r"(?:[^\S\r\n]*(-?[\d.]+)[^\S\r\n]*)?" * 6 + r".*?"
        footer_pattern = r"\nspin component  2"
        spin1_component = self.read_table_pattern(
            header_pattern,
            row_pattern,
            footer_pattern,
            postprocess=lambda x: float(x) if x else None,
            last_one_only=False,
        )

        # filter out None values
        spin1_component = [[[e for e in row if e is not None] for row in matrix] for matrix in spin1_component]

        # and repeat for Spin.down

        header_pattern = r"spin component  2\n"
        row_pattern = r"[^\S\r\n]*(?:([\d.-]+))" + r"(?:[^\S\r\n]*(-?[\d.]+)[^\S\r\n]*)?" * 6 + r".*?"
        footer_pattern = r"\n occupancies and eigenvectors"
        spin2_component = self.read_table_pattern(
            header_pattern,
            row_pattern,
            footer_pattern,
            postprocess=lambda x: float(x) if x else None,
            last_one_only=False,
        )

        spin2_component = [[[e for e in row if e is not None] for row in matrix] for matrix in spin2_component]

        self.data["onsite_density_matrices"] = [
            {Spin.up: spin1_component[idx], Spin.down: spin2_component[idx]} for idx in range(len(spin1_component))
        ]

    def read_corrections(self, reverse=True, terminate_on_match=True):
        """
        Reads the dipol qudropol corrections into the
        Outcar.data["dipol_quadrupol_correction"].

        :param reverse: Whether to start from end of OUTCAR.
        :param terminate_on_match: Whether to terminate once match is found.
        """
        patterns = {"dipol_quadrupol_correction": r"dipol\+quadrupol energy correction\s+([\d\-\.]+)"}
        self.read_pattern(
            patterns,
            reverse=reverse,
            terminate_on_match=terminate_on_match,
            postprocess=float,
        )
        self.data["dipol_quadrupol_correction"] = self.data["dipol_quadrupol_correction"][0][0]

    def read_neb(self, reverse=True, terminate_on_match=True):
        """
        Reads NEB data. This only works with OUTCARs from both normal
        VASP NEB calculations or from the CI NEB method implemented by
        Henkelman et al.

        Args:
            reverse (bool): Read files in reverse. Defaults to false. Useful for
                large files, esp OUTCARs, especially when used with
                terminate_on_match. Defaults to True here since we usually
                want only the final value.
            terminate_on_match (bool): Whether to terminate when there is at
                least one match in each key in pattern. Defaults to True here
                since we usually want only the final value.

        Renders accessible:
            tangent_force - Final tangent force.
            energy - Final energy.
            These can be accessed under Outcar.data[key]
        """
        patterns = {
            "energy": r"energy\(sigma->0\)\s+=\s+([\d\-\.]+)",
            "tangent_force": r"(NEB: projections on to tangent \(spring, REAL\)\s+\S+|tangential force \(eV/A\))\s+"
            r"([\d\-\.]+)",
        }
        self.read_pattern(
            patterns,
            reverse=reverse,
            terminate_on_match=terminate_on_match,
            postprocess=str,
        )
        self.data["energy"] = float(self.data["energy"][0][0])
        if self.data.get("tangent_force"):
            self.data["tangent_force"] = float(self.data["tangent_force"][0][1])

    def read_igpar(self):
        """
        Renders accessible:
            er_ev = e<r>_ev (dictionary with Spin.up/Spin.down as keys)
            er_bp = e<r>_bp (dictionary with Spin.up/Spin.down as keys)
            er_ev_tot = spin up + spin down summed
            er_bp_tot = spin up + spin down summed
            p_elc = spin up + spin down summed
            p_ion = spin up + spin down summed.

        (See VASP section "LBERRY,  IGPAR,  NPPSTR,  DIPOL tags" for info on
        what these are).
        """
        # variables to be filled
        self.er_ev = {}  # will  be  dict (Spin.up/down) of array(3*float)
        self.er_bp = {}  # will  be  dics (Spin.up/down) of array(3*float)
        self.er_ev_tot = None  # will be array(3*float)
        self.er_bp_tot = None  # will be array(3*float)
        self.p_elec = self.p_ion = None
        try:
            search = []

            # Nonspin cases
            def er_ev(results, match):
                results.er_ev[Spin.up] = np.array(map(float, match.groups()[1:4])) / 2
                results.er_ev[Spin.down] = results.er_ev[Spin.up]
                results.context = 2

            search.append(
                [
                    r"^ *e<r>_ev=\( *([-0-9.Ee+]*) *([-0-9.Ee+]*) *([-0-9.Ee+]*) *\)",
                    None,
                    er_ev,
                ]
            )

            def er_bp(results, match):
                results.er_bp[Spin.up] = np.array([float(match.group(i)) for i in range(1, 4)]) / 2
                results.er_bp[Spin.down] = results.er_bp[Spin.up]

            search.append(
                [
                    r"^ *e<r>_bp=\( *([-0-9.Ee+]*) *([-0-9.Ee+]*) *([-0-9.Ee+]*) *\)",
                    lambda results, _line: results.context == 2,
                    er_bp,
                ]
            )

            # Spin cases
            def er_ev_up(results, match):
                results.er_ev[Spin.up] = np.array([float(match.group(i)) for i in range(1, 4)])
                results.context = Spin.up

            search.append(
                [
                    r"^.*Spin component 1 *e<r>_ev=\( *([-0-9.Ee+]*) *([-0-9.Ee+]*) *([-0-9.Ee+]*) *\)",
                    None,
                    er_ev_up,
                ]
            )

            def er_bp_up(results, match):
                results.er_bp[Spin.up] = np.array(
                    [
                        float(match.group(1)),
                        float(match.group(2)),
                        float(match.group(3)),
                    ]
                )

            search.append(
                [
                    r"^ *e<r>_bp=\( *([-0-9.Ee+]*) *([-0-9.Ee+]*) *([-0-9.Ee+]*) *\)",
                    lambda results, _line: results.context == Spin.up,
                    er_bp_up,
                ]
            )

            def er_ev_dn(results, match):
                results.er_ev[Spin.down] = np.array(
                    [
                        float(match.group(1)),
                        float(match.group(2)),
                        float(match.group(3)),
                    ]
                )
                results.context = Spin.down

            search.append(
                [
                    r"^.*Spin component 2 *e<r>_ev=\( *([-0-9.Ee+]*) *([-0-9.Ee+]*) *([-0-9.Ee+]*) *\)",
                    None,
                    er_ev_dn,
                ]
            )

            def er_bp_dn(results, match):
                results.er_bp[Spin.down] = np.array([float(match.group(i)) for i in range(1, 4)])

            search.append(
                [
                    r"^ *e<r>_bp=\( *([-0-9.Ee+]*) *([-0-9.Ee+]*) *([-0-9.Ee+]*) *\)",
                    lambda results, _line: results.context == Spin.down,
                    er_bp_dn,
                ]
            )

            # Always present spin/non-spin
            def p_elc(results, match):
                results.p_elc = np.array([float(match.group(i)) for i in range(1, 4)])

            search.append(
                [
                    r"^.*Total electronic dipole moment: "
                    r"*p\[elc\]=\( *([-0-9.Ee+]*) *([-0-9.Ee+]*) "
                    r"*([-0-9.Ee+]*) *\)",
                    None,
                    p_elc,
                ]
            )

            def p_ion(results, match):
                results.p_ion = np.array([float(match.group(i)) for i in range(1, 4)])

            search.append(
                [
                    r"^.*ionic dipole moment: *p\[ion\]=\( *([-0-9.Ee+]*) *([-0-9.Ee+]*) *([-0-9.Ee+]*) *\)",
                    None,
                    p_ion,
                ]
            )

            self.context = None
            self.er_ev = {Spin.up: None, Spin.down: None}
            self.er_bp = {Spin.up: None, Spin.down: None}

            micro_pyawk(self.filename, search, self)

            if self.er_ev[Spin.up] is not None and self.er_ev[Spin.down] is not None:
                self.er_ev_tot = self.er_ev[Spin.up] + self.er_ev[Spin.down]

            if self.er_bp[Spin.up] is not None and self.er_bp[Spin.down] is not None:
                self.er_bp_tot = self.er_bp[Spin.up] + self.er_bp[Spin.down]

        except Exception:
            self.er_ev_tot = self.er_bp_tot = None
            raise Exception("IGPAR OUTCAR could not be parsed.")

    def read_internal_strain_tensor(self):
        """
        Reads the internal strain tensor and populates self.internal_strain_tensor with an array of voigt notation
            tensors for each site.
        """
        search = []

        def internal_strain_start(results, match):
            results.internal_strain_ion = int(match.group(1)) - 1
            results.internal_strain_tensor.append(np.zeros((3, 6)))

        search.append(
            [
                r"INTERNAL STRAIN TENSOR FOR ION\s+(\d+)\s+for displacements in x,y,z  \(eV/Angst\):",
                None,
                internal_strain_start,
            ]
        )

        def internal_strain_data(results, match):
            if match.group(1).lower() == "x":
                index = 0
            elif match.group(1).lower() == "y":
                index = 1
            elif match.group(1).lower() == "z":
                index = 2
            else:
                raise Exception(f"Couldn't parse row index from symbol for internal strain tensor: {match.group(1)}")
            results.internal_strain_tensor[results.internal_strain_ion][index] = np.array(
                [float(match.group(i)) for i in range(2, 8)]
            )
            if index == 2:
                results.internal_strain_ion = None

        search.append(
            [
                r"^\s+([x,y,z])\s+" + r"([-]?\d+\.\d+)\s+" * 6,
                lambda results, _line: results.internal_strain_ion is not None,
                internal_strain_data,
            ]
        )

        self.internal_strain_ion = None
        self.internal_strain_tensor = []
        micro_pyawk(self.filename, search, self)

    def read_lepsilon(self):
        """
        Reads an LEPSILON run.

        # TODO: Document the actual variables.
        """
        try:
            search = []

            def dielectric_section_start(results, match):
                results.dielectric_index = -1

            search.append(
                [
                    r"MACROSCOPIC STATIC DIELECTRIC TENSOR \(",
                    None,
                    dielectric_section_start,
                ]
            )

            def dielectric_section_start2(results, match):
                results.dielectric_index = 0

            search.append(
                [
                    r"-------------------------------------",
                    lambda results, _line: results.dielectric_index == -1,
                    dielectric_section_start2,
                ]
            )

            def dielectric_data(results, match):
                results.dielectric_tensor[results.dielectric_index, :] = np.array(
                    [float(match.group(i)) for i in range(1, 4)]
                )
                results.dielectric_index += 1

            search.append(
                [
                    r"^ *([-0-9.Ee+]+) +([-0-9.Ee+]+) +([-0-9.Ee+]+) *$",
                    lambda results, _line: results.dielectric_index >= 0
                    if results.dielectric_index is not None
                    else None,
                    dielectric_data,
                ]
            )

            def dielectric_section_stop(results, match):
                results.dielectric_index = None

            search.append(
                [
                    r"-------------------------------------",
                    lambda results, _line: results.dielectric_index >= 1
                    if results.dielectric_index is not None
                    else None,
                    dielectric_section_stop,
                ]
            )

            self.dielectric_index = None
            self.dielectric_tensor = np.zeros((3, 3))

            def piezo_section_start(results, _match):
                results.piezo_index = 0

            search.append(
                [
                    r"PIEZOELECTRIC TENSOR  for field in x, y, z        \(C/m\^2\)",
                    None,
                    piezo_section_start,
                ]
            )

            def piezo_data(results, match):
                results.piezo_tensor[results.piezo_index, :] = np.array([float(match.group(i)) for i in range(1, 7)])
                results.piezo_index += 1

            search.append(
                [
                    r"^ *[xyz] +([-0-9.Ee+]+) +([-0-9.Ee+]+)"
                    r" +([-0-9.Ee+]+) *([-0-9.Ee+]+) +([-0-9.Ee+]+) +([-0-9.Ee+]+)*$",
                    lambda results, _line: results.piezo_index >= 0 if results.piezo_index is not None else None,
                    piezo_data,
                ]
            )

            def piezo_section_stop(results, _match):
                results.piezo_index = None

            search.append(
                [
                    r"-------------------------------------",
                    lambda results, _line: results.piezo_index >= 1 if results.piezo_index is not None else None,
                    piezo_section_stop,
                ]
            )

            self.piezo_index = None
            self.piezo_tensor = np.zeros((3, 6))

            def born_section_start(results, _match):
                results.born_ion = -1

            search.append([r"BORN EFFECTIVE CHARGES ", None, born_section_start])

            def born_ion(results, match):
                results.born_ion = int(match.group(1)) - 1
                results.born.append(np.zeros((3, 3)))

            search.append(
                [
                    r"ion +([0-9]+)",
                    lambda results, _line: results.born_ion is not None,
                    born_ion,
                ]
            )

            def born_data(results, match):
                results.born[results.born_ion][int(match.group(1)) - 1, :] = np.array(
                    [float(match.group(i)) for i in range(2, 5)]
                )

            search.append(
                [
                    r"^ *([1-3]+) +([-0-9.Ee+]+) +([-0-9.Ee+]+) +([-0-9.Ee+]+)$",
                    lambda results, _line: results.born_ion >= 0 if results.born_ion is not None else results.born_ion,
                    born_data,
                ]
            )

            def born_section_stop(results, _match):
                results.born_ion = None

            search.append(
                [
                    r"-------------------------------------",
                    lambda results, _line: results.born_ion >= 1 if results.born_ion is not None else results.born_ion,
                    born_section_stop,
                ]
            )

            self.born_ion = None
            self.born = []

            micro_pyawk(self.filename, search, self)

            self.born = np.array(self.born)

            self.dielectric_tensor = self.dielectric_tensor.tolist()
            self.piezo_tensor = self.piezo_tensor.tolist()

        except Exception:
            raise Exception("LEPSILON OUTCAR could not be parsed.")

    def read_lepsilon_ionic(self):
        """
        Reads an LEPSILON run, the ionic component.

        # TODO: Document the actual variables.
        """
        try:
            search = []

            def dielectric_section_start(results, _match):
                results.dielectric_ionic_index = -1

            search.append(
                [
                    r"MACROSCOPIC STATIC DIELECTRIC TENSOR IONIC",
                    None,
                    dielectric_section_start,
                ]
            )

            def dielectric_section_start2(results, _match):
                results.dielectric_ionic_index = 0

            search.append(
                [
                    r"-------------------------------------",
                    lambda results, _line: results.dielectric_ionic_index == -1
                    if results.dielectric_ionic_index is not None
                    else results.dielectric_ionic_index,
                    dielectric_section_start2,
                ]
            )

            def dielectric_data(results, match):
                results.dielectric_ionic_tensor[results.dielectric_ionic_index, :] = np.array(
                    [float(match.group(i)) for i in range(1, 4)]
                )
                results.dielectric_ionic_index += 1

            search.append(
                [
                    r"^ *([-0-9.Ee+]+) +([-0-9.Ee+]+) +([-0-9.Ee+]+) *$",
                    lambda results, _line: results.dielectric_ionic_index >= 0
                    if results.dielectric_ionic_index is not None
                    else results.dielectric_ionic_index,
                    dielectric_data,
                ]
            )

            def dielectric_section_stop(results, _match):
                results.dielectric_ionic_index = None

            search.append(
                [
                    r"-------------------------------------",
                    lambda results, _line: results.dielectric_ionic_index >= 1
                    if results.dielectric_ionic_index is not None
                    else results.dielectric_ionic_index,
                    dielectric_section_stop,
                ]
            )

            self.dielectric_ionic_index = None
            self.dielectric_ionic_tensor = np.zeros((3, 3))

            def piezo_section_start(results, _match):
                results.piezo_ionic_index = 0

            search.append(
                [
                    r"PIEZOELECTRIC TENSOR IONIC CONTR  for field in x, y, z        ",
                    None,
                    piezo_section_start,
                ]
            )

            def piezo_data(results, match):
                results.piezo_ionic_tensor[results.piezo_ionic_index, :] = np.array(
                    [float(match.group(i)) for i in range(1, 7)]
                )
                results.piezo_ionic_index += 1

            search.append(
                [
                    r"^ *[xyz] +([-0-9.Ee+]+) +([-0-9.Ee+]+)"
                    r" +([-0-9.Ee+]+) *([-0-9.Ee+]+) +([-0-9.Ee+]+) +([-0-9.Ee+]+)*$",
                    lambda results, _line: results.piezo_ionic_index >= 0
                    if results.piezo_ionic_index is not None
                    else results.piezo_ionic_index,
                    piezo_data,
                ]
            )

            def piezo_section_stop(results, _match):
                results.piezo_ionic_index = None

            search.append(
                [
                    "-------------------------------------",
                    lambda results, _line: results.piezo_ionic_index >= 1
                    if results.piezo_ionic_index is not None
                    else results.piezo_ionic_index,
                    piezo_section_stop,
                ]
            )

            self.piezo_ionic_index = None
            self.piezo_ionic_tensor = np.zeros((3, 6))

            micro_pyawk(self.filename, search, self)

            self.dielectric_ionic_tensor = self.dielectric_ionic_tensor.tolist()
            self.piezo_ionic_tensor = self.piezo_ionic_tensor.tolist()

        except Exception:
            raise Exception("ionic part of LEPSILON OUTCAR could not be parsed.")

    def read_lcalcpol(self):
        """
        Reads the lcalpol.

        # TODO: Document the actual variables.
        """
        self.p_elec = self.p_sp1 = self.p_sp2 = self.p_ion = None
        try:
            search = []

            # Always present spin/non-spin
            def p_elec(results, match):
                results.p_elec = np.array(
                    [
                        float(match.group(1)),
                        float(match.group(2)),
                        float(match.group(3)),
                    ]
                )

            search.append(
                [
                    r"^.*Total electronic dipole moment: "
                    r"*p\[elc\]=\( *([-0-9.Ee+]*) *([-0-9.Ee+]*) "
                    r"*([-0-9.Ee+]*) *\)",
                    None,
                    p_elec,
                ]
            )

            # If spin-polarized (and not noncollinear)
            # save spin-polarized electronic values
            if self.spin and not self.noncollinear:

                def p_sp1(results, match):
                    results.p_sp1 = np.array(
                        [
                            float(match.group(1)),
                            float(match.group(2)),
                            float(match.group(3)),
                        ]
                    )

                search.append(
                    [
                        r"^.*p\[sp1\]=\( *([-0-9.Ee+]*) *([-0-9.Ee+]*) *([-0-9.Ee+]*) *\)",
                        None,
                        p_sp1,
                    ]
                )

                def p_sp2(results, match):
                    results.p_sp2 = np.array(
                        [
                            float(match.group(1)),
                            float(match.group(2)),
                            float(match.group(3)),
                        ]
                    )

                search.append(
                    [
                        r"^.*p\[sp2\]=\( *([-0-9.Ee+]*) *([-0-9.Ee+]*) *([-0-9.Ee+]*) *\)",
                        None,
                        p_sp2,
                    ]
                )

            def p_ion(results, match):
                results.p_ion = np.array(
                    [
                        float(match.group(1)),
                        float(match.group(2)),
                        float(match.group(3)),
                    ]
                )

            search.append(
                [
                    r"^.*Ionic dipole moment: *p\[ion\]=\( *([-0-9.Ee+]*) *([-0-9.Ee+]*) *([-0-9.Ee+]*) *\)",
                    None,
                    p_ion,
                ]
            )

            micro_pyawk(self.filename, search, self)

            # fix polarization units in new versions of vasp
            regex = r"^.*Ionic dipole moment: .*"
            search = [[regex, None, lambda x, y: x.append(y.group(0))]]
            r = micro_pyawk(self.filename, search, [])

            if "|e|" in r[0]:
                self.p_elec *= -1
                self.p_ion *= -1
                if self.spin and not self.noncollinear:
                    self.p_sp1 *= -1
                    self.p_sp2 *= -1

        except Exception as exc:
            print(exc.args)
            raise Exception("LCALCPOL OUTCAR could not be parsed.") from exc

    def read_pseudo_zval(self):
        """Create pseudopotential ZVAL dictionary."""
        # pylint: disable=E1101
        try:

            def atom_symbols(results, match):
                element_symbol = match.group(1)
                if not hasattr(results, "atom_symbols"):
                    results.atom_symbols = []
                results.atom_symbols.append(element_symbol.strip())

            def zvals(results, match):
                zvals = match.group(1)
                results.zvals = map(float, re.findall(r"-?\d+\.\d*", zvals))

            search = []
            search.append([r"(?<=VRHFIN =)(.*)(?=:)", None, atom_symbols])
            search.append([r"^\s+ZVAL.*=(.*)", None, zvals])

            micro_pyawk(self.filename, search, self)

            zval_dict = {}
            for x, y in zip(self.atom_symbols, self.zvals):
                zval_dict.update({x: y})
            self.zval_dict = zval_dict

            # Clean-up
            del self.atom_symbols
            del self.zvals
        except Exception:
            raise Exception("ZVAL dict could not be parsed.")

    def read_core_state_eigen(self):
        """
        Read the core state eigenenergies at each ionic step.

        Returns:
            A list of dict over the atom such as [{"AO":[core state eig]}].
            The core state eigenenergie list for each AO is over all ionic
            step.

        Example:
            The core state eigenenergie of the 2s AO of the 6th atom of the
            structure at the last ionic step is [5]["2s"][-1]
        """
        with zopen(self.filename, "rt") as foutcar:
            line = foutcar.readline()
            while line != "":
                line = foutcar.readline()
                if "NIONS =" in line:
                    natom = int(line.split("NIONS =")[1])
                    cl = [defaultdict(list) for i in range(natom)]
                if "the core state eigen" in line:
                    iat = -1
                    while line != "":
                        line = foutcar.readline()
                        # don't know number of lines to parse without knowing
                        # specific species, so stop parsing when we reach
                        # "E-fermi" instead
                        if "E-fermi" in line:
                            break
                        data = line.split()
                        # data will contain odd number of elements if it is
                        # the start of a new entry, or even number of elements
                        # if it continues the previous entry
                        if len(data) % 2 == 1:
                            iat += 1  # started parsing a new ion
                            data = data[1:]  # remove element with ion number
                        for i in range(0, len(data), 2):
                            cl[iat][data[i]].append(float(data[i + 1]))
        return cl

    def read_avg_core_poten(self):
        """
        Read the core potential at each ionic step.

        Returns:
            A list for each ionic step containing a list of the average core
            potentials for each atom: [[avg core pot]].

        Example:
            The average core potential of the 2nd atom of the structure at the
            last ionic step is: [-1][1]
        """
        with zopen(self.filename, "rt") as foutcar:
            line = foutcar.readline()
            aps = []
            while line != "":
                line = foutcar.readline()
                if "the norm of the test charge is" in line:
                    ap = []
                    while line != "":
                        line = foutcar.readline()
                        # don't know number of lines to parse without knowing
                        # specific species, so stop parsing when we reach
                        # "E-fermi" instead
                        if "E-fermi" in line:
                            aps.append(ap)
                            break

                        # the average core potentials of up to 5 elements are
                        # given per line; the potentials are separated by several
                        # spaces and numbered from 1 to natoms; the potentials are
                        # parsed in a fixed width format
                        npots = int((len(line) - 1) / 17)
                        for i in range(npots):
                            start = i * 17
                            ap.append(float(line[start + 8 : start + 17]))

        return aps

    def as_dict(self):
        """:return: MSONable dict."""
        d = {
            "@module": type(self).__module__,
            "@class": type(self).__name__,
            "efermi": self.efermi,
            "run_stats": self.run_stats,
            "magnetization": self.magnetization,
            "charge": self.charge,
            "total_magnetization": self.total_mag,
            "nelect": self.nelect,
            "is_stopped": self.is_stopped,
            "drift": self.drift,
            "ngf": self.ngf,
            "sampling_radii": self.sampling_radii,
            "electrostatic_potential": self.electrostatic_potential,
        }

        if self.lepsilon:
            d.update(
                {
                    "piezo_tensor": self.piezo_tensor,
                    "dielectric_tensor": self.dielectric_tensor,
                    "born": self.born,
                }
            )

        if self.dfpt:
            d.update({"internal_strain_tensor": self.internal_strain_tensor})

        if self.dfpt and self.lepsilon:
            d.update(
                {
                    "piezo_ionic_tensor": self.piezo_ionic_tensor,
                    "dielectric_ionic_tensor": self.dielectric_ionic_tensor,
                }
            )

        if self.lcalcpol:
            d.update({"p_elec": self.p_elec, "p_ion": self.p_ion})
            if self.spin and not self.noncollinear:
                d.update({"p_sp1": self.p_sp1, "p_sp2": self.p_sp2})
            d.update({"zval_dict": self.zval_dict})

        if self.nmr_cs:
            d.update(
                {
                    "nmr_cs": {
                        "valence and core": self.data["chemical_shielding"]["valence_and_core"],
                        "valence_only": self.data["chemical_shielding"]["valence_only"],
                        "g0": self.data["cs_g0_contribution"],
                        "core": self.data["cs_core_contribution"],
                        "raw": self.data["unsym_cs_tensor"],
                    }
                }
            )

        if self.nmr_efg:
            d.update(
                {
                    "nmr_efg": {
                        "raw": self.data["unsym_efg_tensor"],
                        "parameters": self.data["efg"],
                    }
                }
            )

        if self.has_onsite_density_matrices:
            # cast Spin to str for consistency with electronic_structure
            # TODO: improve handling of Enum (de)serialization in monty
            onsite_density_matrices = [{str(k): v for k, v in d.items()} for d in self.data["onsite_density_matrices"]]
            d.update({"onsite_density_matrices": onsite_density_matrices})

        return d

    def read_fermi_contact_shift(self):
        """
        Output example:
        Fermi contact (isotropic) hyperfine coupling parameter (MHz)
        -------------------------------------------------------------
        ion      A_pw      A_1PS     A_1AE     A_1c      A_tot
        -------------------------------------------------------------
         1      -0.002    -0.002    -0.051     0.000    -0.052
         2      -0.002    -0.002    -0.051     0.000    -0.052
         3       0.056     0.056     0.321    -0.048     0.321
        -------------------------------------------------------------
        , which corresponds to
        [[-0.002, -0.002, -0.051, 0.0, -0.052],
         [-0.002, -0.002, -0.051, 0.0, -0.052],
         [0.056, 0.056, 0.321, -0.048, 0.321]] from 'fch' data.
        """
        # Fermi contact (isotropic) hyperfine coupling parameter (MHz)
        header_pattern1 = (
            r"\s*Fermi contact \(isotropic\) hyperfine coupling parameter \(MHz\)\s+"
            r"\s*\-+"
            r"\s*ion\s+A_pw\s+A_1PS\s+A_1AE\s+A_1c\s+A_tot\s+"
            r"\s*\-+"
        )
        row_pattern1 = r"(?:\d+)\s+" + r"\s+".join([r"([-]?\d+\.\d+)"] * 5)
        footer_pattern = r"\-+"
        fch_table = self.read_table_pattern(
            header_pattern1,
            row_pattern1,
            footer_pattern,
            postprocess=float,
            last_one_only=True,
        )

        # Dipolar hyperfine coupling parameters (MHz)
        header_pattern2 = (
            r"\s*Dipolar hyperfine coupling parameters \(MHz\)\s+"
            r"\s*\-+"
            r"\s*ion\s+A_xx\s+A_yy\s+A_zz\s+A_xy\s+A_xz\s+A_yz\s+"
            r"\s*\-+"
        )
        row_pattern2 = r"(?:\d+)\s+" + r"\s+".join([r"([-]?\d+\.\d+)"] * 6)
        dh_table = self.read_table_pattern(
            header_pattern2,
            row_pattern2,
            footer_pattern,
            postprocess=float,
            last_one_only=True,
        )

        # Total hyperfine coupling parameters after diagonalization (MHz)
        header_pattern3 = (
            r"\s*Total hyperfine coupling parameters after diagonalization \(MHz\)\s+"
            r"\s*\(convention: \|A_zz\| > \|A_xx\| > \|A_yy\|\)\s+"
            r"\s*\-+"
            r"\s*ion\s+A_xx\s+A_yy\s+A_zz\s+asymmetry \(A_yy - A_xx\)/ A_zz\s+"
            r"\s*\-+"
        )
        row_pattern3 = r"(?:\d+)\s+" + r"\s+".join([r"([-]?\d+\.\d+)"] * 4)
        th_table = self.read_table_pattern(
            header_pattern3,
            row_pattern3,
            footer_pattern,
            postprocess=float,
            last_one_only=True,
        )

        fc_shift_table = {"fch": fch_table, "dh": dh_table, "th": th_table}

        self.data["fermi_contact_shift"] = fc_shift_table


class VolumetricData(BaseVolumetricData):
    """
    Container for volumetric data that allows
    for reading/writing with Poscar-type data.
    """

    @staticmethod
    def parse_file(filename):
        """
        Convenience method to parse a generic volumetric data file in the vasp
        like format. Used by subclasses for parsing file.

        Args:
            filename (str): Path of file to parse

        Returns:
            (poscar, data)
        """
        # pylint: disable=E1136,E1126
        poscar_read = False
        poscar_string = []
        dataset = []
        all_dataset = []
        # for holding any strings in input that are not Poscar
        # or VolumetricData (typically augmentation charges)
        all_dataset_aug = {}
        dim = dimline = None
        read_dataset = False
        ngrid_pts = 0
        data_count = 0
        poscar = None
        with zopen(filename, "rt") as f:
            for line in f:
                original_line = line
                line = line.strip()
                if read_dataset:
                    for tok in line.split():
                        if data_count < ngrid_pts:
                            # This complicated procedure is necessary because
                            # vasp outputs x as the fastest index, followed by y
                            # then z.
                            no_x = data_count // dim[0]
                            dataset[data_count % dim[0], no_x % dim[1], no_x // dim[1]] = float(tok)
                            data_count += 1
                    if data_count >= ngrid_pts:
                        read_dataset = False
                        data_count = 0
                        all_dataset.append(dataset)
                elif not poscar_read:
                    if line != "" or len(poscar_string) == 0:
                        poscar_string.append(line)
                    elif line == "":
                        poscar = Poscar.from_str("\n".join(poscar_string))
                        poscar_read = True
                elif not dim:
                    dim = [int(i) for i in line.split()]
                    ngrid_pts = dim[0] * dim[1] * dim[2]
                    dimline = line
                    read_dataset = True
                    dataset = np.zeros(dim)
                elif line == dimline:
                    # when line == dimline, expect volumetric data to follow
                    # so set read_dataset to True
                    read_dataset = True
                    dataset = np.zeros(dim)
                else:
                    # store any extra lines that were not part of the
                    # volumetric data so we know which set of data the extra
                    # lines are associated with
                    key = len(all_dataset) - 1
                    if key not in all_dataset_aug:
                        all_dataset_aug[key] = []
                    all_dataset_aug[key].append(original_line)
            if len(all_dataset) == 4:
                data = {
                    "total": all_dataset[0],
                    "diff_x": all_dataset[1],
                    "diff_y": all_dataset[2],
                    "diff_z": all_dataset[3],
                }
                data_aug = {
                    "total": all_dataset_aug.get(0),
                    "diff_x": all_dataset_aug.get(1),
                    "diff_y": all_dataset_aug.get(2),
                    "diff_z": all_dataset_aug.get(3),
                }

                # construct a "diff" dict for scalar-like magnetization density,
                # referenced to an arbitrary direction (using same method as
                # pymatgen.electronic_structure.core.Magmom, see
                # Magmom documentation for justification for this)
                # TODO: re-examine this, and also similar behavior in
                # Magmom - @mkhorton
                # TODO: does CHGCAR change with different SAXIS?
                diff_xyz = np.array([data["diff_x"], data["diff_y"], data["diff_z"]])
                diff_xyz = diff_xyz.reshape((3, dim[0] * dim[1] * dim[2]))
                ref_direction = np.array([1.01, 1.02, 1.03])
                ref_sign = np.sign(np.dot(ref_direction, diff_xyz))
                diff = np.multiply(np.linalg.norm(diff_xyz, axis=0), ref_sign)
                data["diff"] = diff.reshape((dim[0], dim[1], dim[2]))

            elif len(all_dataset) == 2:
                data = {"total": all_dataset[0], "diff": all_dataset[1]}
                data_aug = {
                    "total": all_dataset_aug.get(0),
                    "diff": all_dataset_aug.get(1),
                }
            else:
                data = {"total": all_dataset[0]}
                data_aug = {"total": all_dataset_aug.get(0)}
            return poscar, data, data_aug

    def write_file(self, file_name, vasp4_compatible=False):
        """
        Write the VolumetricData object to a vasp compatible file.

        Args:
            file_name (str): Path to a file
            vasp4_compatible (bool): True if the format is vasp4 compatible
        """

        def _print_fortran_float(f):
            """
            Fortran codes print floats with a leading zero in scientific
            notation. When writing CHGCAR files, we adopt this convention
            to ensure written CHGCAR files are byte-to-byte identical to
            their input files as far as possible.
            :param f: float
            :return: str.
            """
            s = f"{f:.10E}"
            if f >= 0:
                return f"0.{s[0]}{s[2:12]}E{int(s[13:]) + 1:+03}"
            return f"-.{s[1]}{s[3:13]}E{int(s[14:]) + 1:+03}"

        with zopen(file_name, "wt") as f:
            p = Poscar(self.structure)

            # use original name if it's been set (e.g. from Chgcar)
            comment = getattr(self, "name", p.comment)

            lines = comment + "\n"
            lines += "   1.00000000000000\n"
            for vec in self.structure.lattice.matrix:
                lines += f" {vec[0]:12.6f}{vec[1]:12.6f}{vec[2]:12.6f}\n"
            if not vasp4_compatible:
                lines += "".join(f"{s:5}" for s in p.site_symbols) + "\n"
            lines += "".join(f"{x:6}" for x in p.natoms) + "\n"
            lines += "Direct\n"
            for site in self.structure:
                a, b, c = site.frac_coords
                lines += f"{a:10.6f}{b:10.6f}{c:10.6f}\n"
            lines += " \n"
            f.write(lines)
            a = self.dim

            def write_spin(data_type):
                lines = []
                count = 0
                f.write(f"   {a[0]}   {a[1]}   {a[2]}\n")
                for k, j, i in itertools.product(list(range(a[2])), list(range(a[1])), list(range(a[0]))):
                    lines.append(_print_fortran_float(self.data[data_type][i, j, k]))
                    count += 1
                    if count % 5 == 0:
                        f.write(" " + "".join(lines) + "\n")
                        lines = []
                    else:
                        lines.append(" ")
                if count % 5 != 0:
                    f.write(" " + "".join(lines) + " \n")
                f.write("".join(self.data_aug.get(data_type, [])))

            write_spin("total")
            if self.is_spin_polarized and self.is_soc:
                write_spin("diff_x")
                write_spin("diff_y")
                write_spin("diff_z")
            elif self.is_spin_polarized:
                write_spin("diff")


class Locpot(VolumetricData):
    """Simple object for reading a LOCPOT file."""

    def __init__(self, poscar, data):
        """
        Args:
            poscar (Poscar): Poscar object containing structure.
            data: Actual data.
        """
        super().__init__(poscar.structure, data)
        self.name = poscar.comment

    @classmethod
    def from_file(cls, filename, **kwargs):
        """
        Reads a LOCPOT file.

        :param filename: Filename
        :return: Locpot
        """
        (poscar, data, data_aug) = VolumetricData.parse_file(filename)
        return cls(poscar, data, **kwargs)


class Chgcar(VolumetricData):
    """Simple object for reading a CHGCAR file."""

    def __init__(self, poscar, data, data_aug=None):
        """
        Args:
            poscar (Poscar or Structure): Object containing structure.
            data: Actual data.
            data_aug: Augmentation charge data.
        """
        # allow for poscar or structure files to be passed
        if isinstance(poscar, Poscar):
            tmp_struct = poscar.structure
            self.poscar = poscar
            self.name = poscar.comment
        elif isinstance(poscar, Structure):
            tmp_struct = poscar
            self.poscar = Poscar(poscar)
            self.name = None

        super().__init__(tmp_struct, data, data_aug=data_aug)
        self._distance_matrix = {}

    @staticmethod
    def from_file(filename):
        """
        Reads a CHGCAR file.

        :param filename: Filename
        :return: Chgcar
        """
        (poscar, data, data_aug) = VolumetricData.parse_file(filename)
        return Chgcar(poscar, data, data_aug=data_aug)

    @property
    def net_magnetization(self):
        """:return: Net magnetization from Chgcar"""
        if self.is_spin_polarized:
            return np.sum(self.data["diff"])
        return None


class Elfcar(VolumetricData):
    """
    Read an ELFCAR file which contains the Electron Localization Function (ELF)
    as calculated by VASP.

    For ELF, "total" key refers to Spin.up, and "diff" refers to Spin.down.

    This also contains information on the kinetic energy density.
    """

    def __init__(self, poscar, data):
        """
        Args:
            poscar (Poscar or Structure): Object containing structure.
            data: Actual data.
        """
        # allow for poscar or structure files to be passed
        if isinstance(poscar, Poscar):
            tmp_struct = poscar.structure
            self.poscar = poscar
        elif isinstance(poscar, Structure):
            tmp_struct = poscar
            self.poscar = Poscar(poscar)

        super().__init__(tmp_struct, data)
        # TODO: modify VolumetricData so that the correct keys can be used.
        # for ELF, instead of "total" and "diff" keys we have
        # "Spin.up" and "Spin.down" keys
        # I believe this is correct, but there's not much documentation -mkhorton
        self.data = data

    @classmethod
    def from_file(cls, filename):
        """
        Reads a ELFCAR file.

        :param filename: Filename
        :return: Elfcar
        """
        (poscar, data, data_aug) = VolumetricData.parse_file(filename)
        return cls(poscar, data)

    def get_alpha(self):
        """Get the parameter alpha where ELF = 1/(1+alpha^2)."""
        alpha_data = {}
        for k, v in self.data.items():
            alpha = 1 / v
            alpha = alpha - 1
            alpha = np.sqrt(alpha)
            alpha_data[k] = alpha
        return VolumetricData(self.structure, alpha_data)


class Procar:
    """
    Object for reading a PROCAR file.


    .. attribute:: data

        The PROCAR data of the form below. It should VASP uses 1-based indexing,
        but all indices are converted to 0-based here.::

            {
                spin: nd.array accessed with (k-point index, band index,
                                              ion index, orbital index)
            }

    .. attribute:: weights

        The weights associated with each k-point as an nd.array of length
        nkpoints.

    ..attribute:: phase_factors

        Phase factors, where present (e.g. LORBIT = 12). A dict of the form:
        {
            spin: complex nd.array accessed with (k-point index, band index,
                                                  ion index, orbital index)
        }

    ..attribute:: nbands

        Number of bands

    ..attribute:: nkpoints

        Number of k-points

    ..attribute:: nions

        Number of ions
    """

    def __init__(self, filename):
        """
        Args:
            filename: Name of file containing PROCAR.
        """
        headers = None

        with zopen(filename, "rt") as file_handle:
            preambleexpr = re.compile(r"# of k-points:\s*(\d+)\s+# of bands:\s*(\d+)\s+# of ions:\s*(\d+)")
            kpointexpr = re.compile(r"^k-point\s+(\d+).*weight = ([0-9\.]+)")
            bandexpr = re.compile(r"^band\s+(\d+)")
            ionexpr = re.compile(r"^ion.*")
            expr = re.compile(r"^([0-9]+)\s+")
            current_kpoint = 0
            current_band = 0
            done = False
            spin = Spin.down
            weights = None
            # pylint: disable=E1137
            for line in file_handle:
                line = line.strip()
                if bandexpr.match(line):
                    m = bandexpr.match(line)
                    current_band = int(m.group(1)) - 1
                    done = False
                elif kpointexpr.match(line):
                    m = kpointexpr.match(line)
                    current_kpoint = int(m.group(1)) - 1
                    weights[current_kpoint] = float(m.group(2))
                    if current_kpoint == 0:
                        spin = Spin.up if spin == Spin.down else Spin.down
                    done = False
                elif headers is None and ionexpr.match(line):
                    headers = line.split()
                    headers.pop(0)
                    headers.pop(-1)

                    data = defaultdict(lambda: np.zeros((n_kpoints, n_bands, n_ions, len(headers))))

                    phase_factors = defaultdict(
                        lambda: np.full(
                            (n_kpoints, n_bands, n_ions, len(headers)),
                            np.NaN,
                            dtype=np.complex128,
                        )
                    )
                elif expr.match(line):
                    toks = line.split()
                    index = int(toks.pop(0)) - 1
                    num_data = np.array([float(t) for t in toks[: len(headers)]])
                    if not done:
                        data[spin][current_kpoint, current_band, index, :] = num_data
                    elif len(toks) > len(headers):
                        # new format of PROCAR (vasp 5.4.4)
                        num_data = np.array([float(t) for t in toks[: 2 * len(headers)]])
                        for orb in range(len(headers)):
                            phase_factors[spin][current_kpoint, current_band, index, orb] = complex(
                                num_data[2 * orb], num_data[2 * orb + 1]
                            )
                    elif np.isnan(phase_factors[spin][current_kpoint, current_band, index, 0]):
                        # old format of PROCAR (vasp 5.4.1 and before)
                        phase_factors[spin][current_kpoint, current_band, index, :] = num_data
                    else:
                        phase_factors[spin][current_kpoint, current_band, index, :] += 1j * num_data
                elif line.startswith("tot"):
                    done = True
                elif preambleexpr.match(line):
                    m = preambleexpr.match(line)
                    n_kpoints = int(m.group(1))
                    n_bands = int(m.group(2))
                    n_ions = int(m.group(3))
                    weights = np.zeros(n_kpoints)

            self.nkpoints = n_kpoints
            self.nbands = n_bands
            self.nions = n_ions
            self.weights = weights
            self.orbitals = headers
            self.data = data
            self.phase_factors = phase_factors

    def get_projection_on_elements(self, structure: Structure):
        """
        Method returning a dictionary of projections on elements.

        Args:
            structure (Structure): Input structure.

        Returns:
            a dictionary in the {Spin.up:[k index][b index][{Element:values}]]
        """
        dico: dict[Spin, list] = {}
        for spin in self.data:
            dico[spin] = [[defaultdict(float) for i in range(self.nkpoints)] for j in range(self.nbands)]

        for iat in range(self.nions):
            name = structure.species[iat].symbol
            for spin, d in self.data.items():
                for k, b in itertools.product(range(self.nkpoints), range(self.nbands)):
                    dico[spin][b][k][name] = np.sum(d[k, b, iat, :])

        return dico

    def get_occupation(self, atom_index, orbital):
        """
        Returns the occupation for a particular orbital of a particular atom.

        Args:
            atom_num (int): Index of atom in the PROCAR. It should be noted
                that VASP uses 1-based indexing for atoms, but this is
                converted to 0-based indexing in this parser to be
                consistent with representation of structures in pymatgen.
            orbital (str): An orbital. If it is a single character, e.g., s,
                p, d or f, the sum of all s-type, p-type, d-type or f-type
                orbitals occupations are returned respectively. If it is a
                specific orbital, e.g., px, dxy, etc., only the occupation
                of that orbital is returned.

        Returns:
            Sum occupation of orbital of atom.
        """
        orbital_index = self.orbitals.index(orbital)
        return {
            spin: np.sum(d[:, :, atom_index, orbital_index] * self.weights[:, None]) for spin, d in self.data.items()
        }


class Oszicar:
    """
    A basic parser for an OSZICAR output from VASP. In general, while the
    OSZICAR is useful for a quick look at the output from a VASP run, we
    recommend that you use the Vasprun parser instead, which gives far richer
    information about a run.

    .. attribute:: electronic_steps

            All electronic steps as a list of list of dict. e.g.,
            [[{"rms": 160.0, "E": 4507.24605593, "dE": 4507.2, "N": 1,
            "deps": -17777.0, "ncg": 16576}, ...], [....]
            where electronic_steps[index] refers the list of electronic steps
            in one ionic_step, electronic_steps[index][subindex] refers to a
            particular electronic step at subindex in ionic step at index. The
            dict of properties depends on the type of VASP run, but in general,
            "E", "dE" and "rms" should be present in almost all runs.

    .. attribute:: ionic_steps:

            All ionic_steps as a list of dict, e.g.,
            [{"dE": -526.36, "E0": -526.36024, "mag": 0.0, "F": -526.36024},
            ...]
            This is the typical output from VASP at the end of each ionic step.
    """

    def __init__(self, filename):
        """
        Args:
            filename (str): Filename of file to parse.
        """
        electronic_steps = []
        ionic_steps = []
        ionic_pattern = re.compile(r"(\d+)\s+F=\s*([\d\-\.E\+]+)\s+E0=\s*([\d\-\.E\+]+)\s+d\s*E\s*=\s*([\d\-\.E\+]+)$")
        ionic_mag_pattern = re.compile(
            r"(\d+)\s+F=\s*([\d\-\.E\+]+)\s+"
            r"E0=\s*([\d\-\.E\+]+)\s+"
            r"d\s*E\s*=\s*([\d\-\.E\+]+)\s+"
            r"mag=\s*([\d\-\.E\+]+)"
        )
        ionic_MD_pattern = re.compile(
            r"(\d+)\s+T=\s*([\d\-\.E\+]+)\s+"
            r"E=\s*([\d\-\.E\+]+)\s+"
            r"F=\s*([\d\-\.E\+]+)\s+"
            r"E0=\s*([\d\-\.E\+]+)\s+"
            r"EK=\s*([\d\-\.E\+]+)\s+"
            r"SP=\s*([\d\-\.E\+]+)\s+"
            r"SK=\s*([\d\-\.E\+]+)"
        )
        electronic_pattern = re.compile(r"\s*\w+\s*:(.*)")

        def smart_convert(header, num):
            try:
                if header in ("N", "ncg"):
                    return int(num)
                return float(num)
            except ValueError:
                return "--"

        header = []
        with zopen(filename, "rt") as fid:
            for line in fid:
                line = line.strip()
                m = electronic_pattern.match(line)
                if m:
                    toks = m.group(1).split()
                    data = {header[i]: smart_convert(header[i], toks[i]) for i in range(len(toks))}
                    if toks[0] == "1":
                        electronic_steps.append([data])
                    else:
                        electronic_steps[-1].append(data)
                elif ionic_pattern.match(line.strip()):
                    m = ionic_pattern.match(line.strip())
                    ionic_steps.append(
                        {
                            "F": float(m.group(2)),
                            "E0": float(m.group(3)),
                            "dE": float(m.group(4)),
                        }
                    )
                elif ionic_mag_pattern.match(line.strip()):
                    m = ionic_mag_pattern.match(line.strip())
                    ionic_steps.append(
                        {
                            "F": float(m.group(2)),
                            "E0": float(m.group(3)),
                            "dE": float(m.group(4)),
                            "mag": float(m.group(5)),
                        }
                    )
                elif ionic_MD_pattern.match(line.strip()):
                    m = ionic_MD_pattern.match(line.strip())
                    ionic_steps.append(
                        {
                            "T": float(m.group(2)),
                            "E": float(m.group(3)),
                            "F": float(m.group(4)),
                            "E0": float(m.group(5)),
                            "EK": float(m.group(6)),
                            "SP": float(m.group(7)),
                            "SK": float(m.group(8)),
                        }
                    )
                elif re.match(r"^\s*N\s+E\s*", line):
                    header = line.strip().replace("d eps", "deps").split()
        self.electronic_steps = electronic_steps
        self.ionic_steps = ionic_steps

    @property
    def all_energies(self):
        """
        Compilation of all energies from all electronic steps and ionic steps
        as a tuple of list of energies, e.g.,
        ((4507.24605593, 143.824705755, -512.073149912, ...), ...).
        """
        all_energies = []
        for i in range(len(self.electronic_steps)):
            energies = [step["E"] for step in self.electronic_steps[i]]
            energies.append(self.ionic_steps[i]["F"])
            all_energies.append(tuple(energies))
        return tuple(all_energies)

    @property  # type: ignore
    @unitized("eV")
    def final_energy(self):
        """Final energy from run."""
        return self.ionic_steps[-1]["E0"]

    def as_dict(self):
        """:return: MSONable dict"""
        return {
            "electronic_steps": self.electronic_steps,
            "ionic_steps": self.ionic_steps,
        }


class VaspParseError(ParseError):
    """Exception class for VASP parsing."""


def get_band_structure_from_vasp_multiple_branches(dir_name, efermi=None, projections=False):
    """
    This method is used to get band structure info from a VASP directory. It
    takes into account that the run can be divided in several branches named
    "branch_x". If the run has not been divided in branches the method will
    turn to parsing vasprun.xml directly.

    The method returns None is there's a parsing error

    Args:
        dir_name: Directory containing all bandstructure runs.
        efermi: Efermi for bandstructure.
        projections: True if you want to get the data on site projections if
            any. Note that this is sometimes very large

    Returns:
        A BandStructure Object
    """
    # TODO: Add better error handling!!!
    if os.path.exists(os.path.join(dir_name, "branch_0")):
        # get all branch dir names
        branch_dir_names = [os.path.abspath(d) for d in glob(f"{dir_name}/branch_*") if os.path.isdir(d)]

        # sort by the directory name (e.g, branch_10)
        sorted_branch_dir_names = sorted(branch_dir_names, key=lambda x: int(x.split("_")[-1]))

        # populate branches with Bandstructure instances
        branches = []
        for dname in sorted_branch_dir_names:
            xml_file = os.path.join(dname, "vasprun.xml")
            if os.path.exists(xml_file):
                run = Vasprun(xml_file, parse_projected_eigen=projections)
                branches.append(run.get_band_structure(efermi=efermi))
            else:
                # It might be better to throw an exception
                warnings.warn(f"Skipping {dname}. Unable to find {xml_file}")

        return get_reconstructed_band_structure(branches, efermi)

    xml_file = os.path.join(dir_name, "vasprun.xml")
    # Better handling of Errors
    if os.path.exists(xml_file):
        return Vasprun(xml_file, parse_projected_eigen=projections).get_band_structure(
            kpoints_filename=None, efermi=efermi
        )

    return None


class Xdatcar:
    """
    Class representing an XDATCAR file. Only tested with VASP 5.x files.

    .. attribute:: structures

        List of structures parsed from XDATCAR.
    .. attribute:: comment

        Optional comment string.
    Authors: Ram Balachandran
    """

    def __init__(
            self,
            filename,
            ionicstep_start=1,
            ionicstep_end=None,
            comment=None
    ):
        """
        Init a Xdatcar.

        Args:
            filename (str): Filename of input XDATCAR file.
            ionicstep_start (int): Starting number of ionic step.
            ionicstep_end (int): Ending number of ionic step.
            comment (str): Optional comment attached to this set of structures.
        """
        self.preamble = None
        self.preamble_done = False
        self.structures, self.comment = self._parse_xdat(
                zopen(filename, "rt"),
                ionicstep_start=ionicstep_start,
                ionicstep_end=ionicstep_end,
                comment=comment
            )


    def _parse_xdat(self, file, ionicstep_start=1, ionicstep_end=None, comment=None):
        coords_str = []
        structures = []
        if ionicstep_start < 1:
            raise Exception("Start ionic step cannot be less than 1")
        if ionicstep_end is not None and ionicstep_start < 1:
            raise Exception("End ionic step cannot be less than 1")

        # pylint: disable=E1136
        ionicstep_cnt = 1
<<<<<<< HEAD
        for line in file:
            line = line.strip()
            if self.preamble is None:
                self.preamble = [line]
                title = line
            elif title == line:
                self.preamble_done = False
                p = Poscar.from_string("\n".join([*self.preamble, "Direct", *coords_str]))
                if ionicstep_end is None:
                    if ionicstep_cnt >= ionicstep_start:
                        structures.append(p.structure)
                else:
                    if ionicstep_start <= ionicstep_cnt < ionicstep_end:
                        structures.append(p.structure)
                    if ionicstep_cnt >= ionicstep_end:
                        break
                ionicstep_cnt += 1
                coords_str = []
                self.preamble = [line]
            elif not self.preamble_done:
                if line == "" or "Direct configuration=" in line:
                    self.preamble_done = True
                    tmp_preamble = [self.preamble[0]]
                    for i in range(1, len(self.preamble)):
                        if self.preamble[0] != self.preamble[i]:
                            tmp_preamble.append(self.preamble[i])
                        else:
=======
        with zopen(filename, "rt") as file:
            for line in file:
                line = line.strip()
                if preamble is None:
                    preamble = [line]
                    title = line
                elif title == line:
                    preamble_done = False
                    p = Poscar.from_str("\n".join([*preamble, "Direct", *coords_str]))
                    if ionicstep_end is None:
                        if ionicstep_cnt >= ionicstep_start:
                            structures.append(p.structure)
                    else:
                        if ionicstep_start <= ionicstep_cnt < ionicstep_end:
                            structures.append(p.structure)
                        if ionicstep_cnt >= ionicstep_end:
                            break
                    ionicstep_cnt += 1
                    coords_str = []
                    preamble = [line]
                elif not preamble_done:
                    if line == "" or "Direct configuration=" in line:
                        preamble_done = True
                        tmp_preamble = [preamble[0]]
                        for i in range(1, len(preamble)):
                            if preamble[0] != preamble[i]:
                                tmp_preamble.append(preamble[i])
                            else:
                                break
                        preamble = tmp_preamble
                    else:
                        preamble.append(line)
                elif line == "" or "Direct configuration=" in line:
                    p = Poscar.from_str("\n".join([*preamble, "Direct", *coords_str]))
                    if ionicstep_end is None:
                        if ionicstep_cnt >= ionicstep_start:
                            structures.append(p.structure)
                    else:
                        if ionicstep_start <= ionicstep_cnt < ionicstep_end:
                            structures.append(p.structure)
                        if ionicstep_cnt >= ionicstep_end:
>>>>>>> 2a9517ac
                            break
                    self.preamble = tmp_preamble
                else:
<<<<<<< HEAD
                    self.preamble.append(line)
            elif line == "" or "Direct configuration=" in line:
                p = Poscar.from_string("\n".join([*self.preamble, "Direct", *coords_str]))
                if ionicstep_end is None:
                    if ionicstep_cnt >= ionicstep_start:
                        structures.append(p.structure)
                else:
                    if ionicstep_start <= ionicstep_cnt < ionicstep_end:
                        structures.append(p.structure)
                    if ionicstep_cnt >= ionicstep_end:
                        break
                ionicstep_cnt += 1
                coords_str = []
            else:
                coords_str.append(line)
        p = Poscar.from_string("\n".join([*self.preamble, "Direct", *coords_str]))
        if ionicstep_end is None:
            if ionicstep_cnt >= ionicstep_start:
=======
                    coords_str.append(line)
            p = Poscar.from_str("\n".join([*preamble, "Direct", *coords_str]))
            if ionicstep_end is None:
                if ionicstep_cnt >= ionicstep_start:
                    structures.append(p.structure)
            elif ionicstep_start <= ionicstep_cnt < ionicstep_end:
>>>>>>> 2a9517ac
                structures.append(p.structure)
        elif ionicstep_start <= ionicstep_cnt < ionicstep_end:
            structures.append(p.structure)
        comment = comment or structures[0].formula
        return structures, comment

    def __iter__(self):
        for strctr in self.structures:
            yield strctr

    @property
    def site_symbols(self):
        """
        Sequence of symbols associated with the Xdatcar. Similar to 6th line in
        vasp 5+ Xdatcar.
        """
        syms = [site.specie.symbol for site in self.structures[0]]
        return [a[0] for a in itertools.groupby(syms)]

    @property
    def natoms(self):
        """
        Sequence of number of sites of each type associated with the Poscar.
        Similar to 7th line in vasp 5+ Xdatcar.
        """
        syms = [site.specie.symbol for site in self.structures[0]]
        return [len(tuple(a[1])) for a in itertools.groupby(syms)]

    def concatenate(self, filename, ionicstep_start=1, ionicstep_end=None):
        """
        Concatenate structures in file to Xdatcar.

        Args:
            filename (str): Filename of XDATCAR file to be concatenated.
            ionicstep_start (int): Starting number of ionic step.
            ionicstep_end (int): Ending number of ionic step.
        TODO(rambalachandran):
           Requires a check to ensure if the new concatenating file has the
           same lattice structure and atoms as the Xdatcar class.
        """
        preamble = None
        coords_str = []
        structures = self.structures
        preamble_done = False
        if ionicstep_start < 1:
            raise Exception("Start ionic step cannot be less than 1")
        if ionicstep_end is not None and ionicstep_start < 1:
            raise Exception("End ionic step cannot be less than 1")

        # pylint: disable=E1136
        ionicstep_cnt = 1
        with zopen(filename, "rt") as f:
            for line in f:
                line = line.strip()
                if preamble is None:
                    preamble = [line]
                elif not preamble_done:
                    if line == "" or "Direct configuration=" in line:
                        preamble_done = True
                        tmp_preamble = [preamble[0]]
                        for i in range(1, len(preamble)):
                            if preamble[0] != preamble[i]:
                                tmp_preamble.append(preamble[i])
                            else:
                                break
                        preamble = tmp_preamble
                    else:
                        preamble.append(line)
                elif line == "" or "Direct configuration=" in line:
                    p = Poscar.from_str("\n".join([*preamble, "Direct", *coords_str]))
                    if ionicstep_end is None:
                        if ionicstep_cnt >= ionicstep_start:
                            structures.append(p.structure)
                    elif ionicstep_start <= ionicstep_cnt < ionicstep_end:
                        structures.append(p.structure)
                    ionicstep_cnt += 1
                    coords_str = []
                else:
                    coords_str.append(line)
            p = Poscar.from_str("\n".join([*preamble, "Direct", *coords_str]))
            if ionicstep_end is None:
                if ionicstep_cnt >= ionicstep_start:
                    structures.append(p.structure)
            elif ionicstep_start <= ionicstep_cnt < ionicstep_end:
                structures.append(p.structure)
        self.structures = structures

    def get_string(self, ionicstep_start=1, ionicstep_end=None, significant_figures=8):
        """
        Write  Xdatcar class to a string.

        Args:
            ionicstep_start (int): Starting number of ionic step.
            ionicstep_end (int): Ending number of ionic step.
            significant_figures (int): Number of significant figures.
        """
        if ionicstep_start < 1:
            raise Exception("Start ionic step cannot be less than 1")
        if ionicstep_end is not None and ionicstep_end < 1:
            raise Exception("End ionic step cannot be less than 1")
        latt = self.structures[0].lattice
        if np.linalg.det(latt.matrix) < 0:
            latt = Lattice(-latt.matrix)
        lines = [self.comment, "1.0", str(latt)]
        lines.append(" ".join(self.site_symbols))
        lines.append(" ".join(str(x) for x in self.natoms))
        format_str = f"{{:.{significant_figures}f}}"
        ionicstep_cnt = 1
        output_cnt = 1
        for cnt, structure in enumerate(self.structures):
            ionicstep_cnt = cnt + 1
            if ionicstep_end is None:
                if ionicstep_cnt >= ionicstep_start:
                    lines.append("Direct configuration=" + " " * (7 - len(str(output_cnt))) + str(output_cnt))
                    for site in structure:
                        coords = site.frac_coords
                        line = " ".join(format_str.format(c) for c in coords)
                        lines.append(line)
                    output_cnt += 1
            elif ionicstep_start <= ionicstep_cnt < ionicstep_end:
                lines.append("Direct configuration=" + " " * (7 - len(str(output_cnt))) + str(output_cnt))
                for site in structure:
                    coords = site.frac_coords
                    line = " ".join(format_str.format(c) for c in coords)
                    lines.append(line)
                output_cnt += 1
        return "\n".join(lines) + "\n"

    def write_file(self, filename, **kwargs):
        """
        Write Xdatcar class into a file.

        Args:
            filename (str): Filename of output XDATCAR file.
            **kwargs: Supported kwargs are the same as those for the
                Xdatcar.get_string method and are passed through directly.
        """
        with zopen(filename, "wt") as f:
            f.write(self.get_string(**kwargs))

    def __str__(self):
        return self.get_string()


class Dynmat:
    """
    Object for reading a DYNMAT file.

    .. attribute:: data

        A nested dict containing the DYNMAT data of the form::
        [atom <int>][disp <int>]['dispvec'] =
            displacement vector (part of first line in dynmat block, e.g. "0.01 0 0")
        [atom <int>][disp <int>]['dynmat'] =
                <list> list of dynmat lines for this atom and this displacement

    Authors: Patrick Huck
    """

    def __init__(self, filename):
        """
        Args:
            filename: Name of file containing DYNMAT.
        """
        with zopen(filename, "rt") as f:
            lines = list(clean_lines(f.readlines()))
            self._nspecs, self._natoms, self._ndisps = map(int, lines[0].split())
            self._masses = map(float, lines[1].split())
            self.data = defaultdict(dict)
            atom, disp = None, None
            for idx, line in enumerate(lines[2:]):
                v = list(map(float, line.split()))
                if not idx % (self._natoms + 1):
                    atom, disp = map(int, v[:2])
                    if atom not in self.data:
                        self.data[atom] = {}
                    if disp not in self.data[atom]:
                        self.data[atom][disp] = {}
                    self.data[atom][disp]["dispvec"] = v[2:]
                else:
                    if "dynmat" not in self.data[atom][disp]:
                        self.data[atom][disp]["dynmat"] = []
                    self.data[atom][disp]["dynmat"].append(v)

    def get_phonon_frequencies(self):
        """Calculate phonon frequencies."""
        # TODO: the following is most likely not correct or suboptimal
        # hence for demonstration purposes only
        frequencies = []
        for k, v0 in self.data.items():
            for v1 in v0.itervalues():
                vec = map(abs, v1["dynmat"][k - 1])
                frequency = math.sqrt(sum(vec)) * 2.0 * math.pi * 15.633302  # THz
                frequencies.append(frequency)
        return frequencies

    @property
    def nspecs(self):
        """Returns the number of species."""
        return self._nspecs

    @property
    def natoms(self):
        """Returns the number of atoms."""
        return self._natoms

    @property
    def ndisps(self):
        """Returns the number of displacements."""
        return self._ndisps

    @property
    def masses(self):
        """Returns the list of atomic masses."""
        return list(self._masses)


def get_adjusted_fermi_level(efermi, cbm, band_structure):
    """
    When running a band structure computations the Fermi level needs to be
    take from the static run that gave the charge density used for the non-self
    consistent band structure run. Sometimes this Fermi level is however a
    little too low because of the mismatch between the uniform grid used in
    the static run and the band structure k-points (e.g., the VBM is on Gamma
    and the Gamma point is not in the uniform mesh). Here we use a procedure
    consisting in looking for energy levels higher than the static Fermi level
    (but lower than the LUMO) if any of these levels make the band structure
    appears insulating and not metallic anymore, we keep this adjusted fermi
    level. This procedure has shown to detect correctly most insulators.

    Args:
        efermi (float): The Fermi energy of the static run.
        cbm (float): The conduction band minimum of the static run.
        band_structure (BandStructureSymmLine): A band structure object.

    Returns:
        float: A new adjusted Fermi level.
    """
    # make a working copy of band_structure
    bs_working = BandStructureSymmLine.from_dict(band_structure.as_dict())
    if bs_working.is_metal():
        e = efermi
        while e < cbm:
            e += 0.01
            bs_working._efermi = e
            if not bs_working.is_metal():
                return e
    return efermi


# a note to future confused people (i.e. myself):
# I use numpy.fromfile instead of scipy.io.FortranFile here because the records
# are of fixed length, so the record length is only written once. In fortran,
# this amounts to using open(..., form='unformatted', recl=recl_len). In
# contrast when you write UNK files, the record length is written at the
# beginning of each record. This allows you to use scipy.io.FortranFile. In
# fortran, this amounts to using open(..., form='unformatted') [i.e. no recl=].
class Wavecar:
    """
    This is a class that contains the (pseudo-) wavefunctions from VASP.

    Coefficients are read from the given WAVECAR file and the corresponding
    G-vectors are generated using the algorithm developed in WaveTrans (see
    acknowledgments below). To understand how the wavefunctions are evaluated,
    please see the evaluate_wavefunc docstring.

    It should be noted that the pseudopotential augmentation is not included in
    the WAVECAR file. As a result, some caution should be exercised when
    deriving value from this information.

    The usefulness of this class is to allow the user to do projections or band
    unfolding style manipulations of the wavefunction. An example of this can
    be seen in the work of Shen et al. 2017
    (https://doi.org/10.1103/PhysRevMaterials.1.065001).

    .. attribute:: filename

        String of the input file (usually WAVECAR)

    .. attribute:: vasp_type

        String that determines VASP type the WAVECAR was generated with (either
        'std', 'gam', or 'ncl')

    .. attribute:: nk

        Number of k-points from the WAVECAR

    .. attribute:: nb

        Number of bands per k-point

    .. attribute:: encut

        Energy cutoff (used to define G_{cut})

    .. attribute:: efermi

        Fermi energy

    .. attribute:: a

        Primitive lattice vectors of the cell (e.g. a_1 = self.a[0, :])

    .. attribute:: b

        Reciprocal lattice vectors of the cell (e.g. b_1 = self.b[0, :])

    .. attribute:: vol

        The volume of the unit cell in real space

    .. attribute:: kpoints

        The list of k-points read from the WAVECAR file

    .. attribute:: band_energy

        The list of band eigenenergies (and corresponding occupancies) for
        each kpoint, where the first index corresponds to the index of the
        k-point (e.g. self.band_energy[kp])

    .. attribute:: Gpoints

        The list of generated G-points for each k-point (a double list), which
        are used with the coefficients for each k-point and band to recreate
        the wavefunction (e.g. self.Gpoints[kp] is the list of G-points for
        k-point kp). The G-points depend on the k-point and reciprocal lattice
        and therefore are identical for each band at the same k-point. Each
        G-point is represented by integer multipliers (e.g. assuming
        Gpoints[kp][n] == [n_1, n_2, n_3], then
        G_n = n_1*b_1 + n_2*b_2 + n_3*b_3)

    .. attribute:: coeffs

        The list of coefficients for each k-point and band for reconstructing
        the wavefunction. For non-spin-polarized, the first index corresponds
        to the kpoint and the second corresponds to the band (e.g.
        self.coeffs[kp][b] corresponds to k-point kp and band b). For
        spin-polarized calculations, the first index is for the spin.
        If the calculation was non-collinear, then self.coeffs[kp][b] will have
        two columns (one for each component of the spinor).

    Acknowledgments:
        This code is based upon the Fortran program, WaveTrans, written by
        R. M. Feenstra and M. Widom from the Dept. of Physics at Carnegie
        Mellon University. To see the original work, please visit:
        https://www.andrew.cmu.edu/user/feenstra/wavetrans/

    Author: Mark Turiansky
    """

    def __init__(self, filename="WAVECAR", verbose=False, precision="normal", vasp_type=None):
        """
        Information is extracted from the given WAVECAR.

        Args:
            filename (str): input file (default: WAVECAR)
            verbose (bool): determines whether processing information is shown
            precision (str): determines how fine the fft mesh is (normal or
                             accurate), only the first letter matters
            vasp_type (str): determines the VASP type that is used, allowed
                             values are ['std', 'gam', 'ncl']
                             (only first letter is required)
        """
        self.filename = filename
        valid_types = ["std", "gam", "ncl"]
        initials = {x[0] for x in valid_types}
        if not (vasp_type is None or vasp_type.lower()[0] in initials):
            raise ValueError(
                f"invalid {vasp_type=}, must be one of {valid_types} (we only check the first letter {initials})"
            )
        self.vasp_type = vasp_type

        # c = 0.26246582250210965422
        # 2m/hbar^2 in agreement with VASP
        self._C = 0.262465831
        with open(self.filename, "rb") as f:
            # read the header information
            recl, spin, rtag = np.fromfile(f, dtype=np.float64, count=3).astype(int)
            if verbose:
                print(f"{recl=}, {spin=}, {rtag=}")
            recl8 = int(recl / 8)
            self.spin = spin

            # check to make sure we have precision correct
            valid_rtags = {45200, 45210, 53300, 53310}
            if rtag not in valid_rtags:
                # note that rtag=45200 and 45210 may not work if file was actually
                # generated by old version of VASP, since that would write eigenvalues
                # and occupations in way that does not span FORTRAN records, but
                # reader below appears to assume that record boundaries can be ignored
                # (see OUTWAV vs. OUTWAV_4 in vasp fileio.F)
                raise ValueError(f"invalid {rtag=}, must be one of {valid_rtags}")

            # padding to end of fortran REC=1
            np.fromfile(f, dtype=np.float64, count=recl8 - 3)

            # extract kpoint, bands, energy, and lattice information
            self.nk, self.nb = np.fromfile(f, dtype=np.float64, count=2).astype(int)
            self.encut = np.fromfile(f, dtype=np.float64, count=1)[0]
            self.a = np.fromfile(f, dtype=np.float64, count=9).reshape((3, 3))
            self.efermi = np.fromfile(f, dtype=np.float64, count=1)[0]
            if verbose:
                print(
                    f"kpoints = {self.nk}, bands = {self.nb}, energy cutoff = {self.encut}, fermi "
                    f"energy= {self.efermi:.04f}\n"
                )
                print(f"primitive lattice vectors = \n{self.a}")

            self.vol = np.dot(self.a[0, :], np.cross(self.a[1, :], self.a[2, :]))
            if verbose:
                print(f"volume = {self.vol}\n")

            # calculate reciprocal lattice
            b = np.array(
                [
                    np.cross(self.a[1, :], self.a[2, :]),
                    np.cross(self.a[2, :], self.a[0, :]),
                    np.cross(self.a[0, :], self.a[1, :]),
                ]
            )
            b = 2 * np.pi * b / self.vol
            self.b = b
            if verbose:
                print(f"reciprocal lattice vectors = \n{b}")
                print(f"reciprocal lattice vector magnitudes = \n{np.linalg.norm(b, axis=1)}\n")

            # calculate maximum number of b vectors in each direction
            self._generate_nbmax()
            if verbose:
                print(f"max number of G values = {self._nbmax}\n\n")
            self.ng = self._nbmax * 3 if precision.lower()[0] == "n" else self._nbmax * 4

            # padding to end of fortran REC=2
            np.fromfile(f, dtype=np.float64, count=recl8 - 13)

            # reading records
            self.Gpoints = [None for _ in range(self.nk)]
            self.kpoints = []
            if spin == 2:
                self.coeffs = [[[None for i in range(self.nb)] for j in range(self.nk)] for _ in range(spin)]
                self.band_energy = [[] for _ in range(spin)]
            else:
                self.coeffs = [[None for i in range(self.nb)] for j in range(self.nk)]
                self.band_energy = []

            for ispin in range(spin):
                if verbose:
                    print(f"reading spin {ispin}")

                for ink in range(self.nk):
                    # information for this kpoint
                    nplane = int(np.fromfile(f, dtype=np.float64, count=1)[0])
                    kpoint = np.fromfile(f, dtype=np.float64, count=3)

                    if ispin == 0:
                        self.kpoints.append(kpoint)
                    else:
                        assert np.allclose(self.kpoints[ink], kpoint)

                    if verbose:
                        print(f"kpoint {ink: 4} with {nplane: 5} plane waves at {kpoint}")

                    # energy and occupation information
                    enocc = np.fromfile(f, dtype=np.float64, count=3 * self.nb).reshape((self.nb, 3))
                    if spin == 2:
                        self.band_energy[ispin].append(enocc)
                    else:
                        self.band_energy.append(enocc)

                    if verbose:
                        print("enocc =\n", enocc[:, [0, 2]])

                    # padding to end of record that contains nplane, kpoints, evals and occs
                    np.fromfile(f, dtype=np.float64, count=(recl8 - 4 - 3 * self.nb) % recl8)

                    if self.vasp_type is None:
                        self.Gpoints[ink], extra_gpoints, extra_coeff_inds = self._generate_G_points(kpoint, gamma=True)
                        if len(self.Gpoints[ink]) == nplane:
                            self.vasp_type = "gam"
                        else:
                            self.Gpoints[ink], extra_gpoints, extra_coeff_inds = self._generate_G_points(
                                kpoint, gamma=False
                            )
                            self.vasp_type = "std" if len(self.Gpoints[ink]) == nplane else "ncl"

                        if verbose:
                            print(f"\ndetermined {self.vasp_type = }\n")
                    else:
                        self.Gpoints[ink], extra_gpoints, extra_coeff_inds = self._generate_G_points(
                            kpoint, gamma=self.vasp_type.lower()[0] == "g"
                        )

                    if len(self.Gpoints[ink]) != nplane and 2 * len(self.Gpoints[ink]) != nplane:
                        raise ValueError(
                            f"Incorrect {vasp_type=}. Please open an issue if you are certain this WAVECAR"
                            " was generated with the given vasp_type."
                        )

                    self.Gpoints[ink] = np.array(self.Gpoints[ink] + extra_gpoints, dtype=np.float64)

                    # extract coefficients
                    for inb in range(self.nb):
                        if rtag in (45200, 53300):
                            data = np.fromfile(f, dtype=np.complex64, count=nplane)
                            np.fromfile(f, dtype=np.float64, count=recl8 - nplane)
                        elif rtag in (45210, 53310):
                            # this should handle double precision coefficients
                            # but I don't have a WAVECAR to test it with
                            data = np.fromfile(f, dtype=np.complex128, count=nplane)
                            np.fromfile(f, dtype=np.float64, count=recl8 - 2 * nplane)

                        extra_coeffs = []
                        if len(extra_coeff_inds) > 0:
                            # reconstruct extra coefficients missing from gamma-only executable WAVECAR
                            for G_ind in extra_coeff_inds:
                                # no idea where this factor of sqrt(2) comes from, but empirically
                                # it appears to be necessary
                                data[G_ind] /= np.sqrt(2)
                                extra_coeffs.append(np.conj(data[G_ind]))

                        if spin == 2:
                            self.coeffs[ispin][ink][inb] = np.array(list(data) + extra_coeffs, dtype=np.complex64)
                        else:
                            self.coeffs[ink][inb] = np.array(list(data) + extra_coeffs, dtype=np.complex128)

                        if self.vasp_type.lower()[0] == "n":
                            self.coeffs[ink][inb].shape = (2, nplane // 2)

    def _generate_nbmax(self) -> None:
        """
        Helper function that determines maximum number of b vectors for
        each direction.

        This algorithm is adapted from WaveTrans (see Class docstring). There
        should be no reason for this function to be called outside of
        initialization.
        """
        bmag = np.linalg.norm(self.b, axis=1)
        b = self.b

        # calculate maximum integers in each direction for G
        phi12 = np.arccos(np.dot(b[0, :], b[1, :]) / (bmag[0] * bmag[1]))
        sphi123 = np.dot(b[2, :], np.cross(b[0, :], b[1, :])) / (bmag[2] * np.linalg.norm(np.cross(b[0, :], b[1, :])))
        nbmaxA = np.sqrt(self.encut * self._C) / bmag
        nbmaxA[0] /= np.abs(np.sin(phi12))
        nbmaxA[1] /= np.abs(np.sin(phi12))
        nbmaxA[2] /= np.abs(sphi123)
        nbmaxA += 1

        phi13 = np.arccos(np.dot(b[0, :], b[2, :]) / (bmag[0] * bmag[2]))
        sphi123 = np.dot(b[1, :], np.cross(b[0, :], b[2, :])) / (bmag[1] * np.linalg.norm(np.cross(b[0, :], b[2, :])))
        nbmaxB = np.sqrt(self.encut * self._C) / bmag
        nbmaxB[0] /= np.abs(np.sin(phi13))
        nbmaxB[1] /= np.abs(sphi123)
        nbmaxB[2] /= np.abs(np.sin(phi13))
        nbmaxB += 1

        phi23 = np.arccos(np.dot(b[1, :], b[2, :]) / (bmag[1] * bmag[2]))
        sphi123 = np.dot(b[0, :], np.cross(b[1, :], b[2, :])) / (bmag[0] * np.linalg.norm(np.cross(b[1, :], b[2, :])))
        nbmaxC = np.sqrt(self.encut * self._C) / bmag
        nbmaxC[0] /= np.abs(sphi123)
        nbmaxC[1] /= np.abs(np.sin(phi23))
        nbmaxC[2] /= np.abs(np.sin(phi23))
        nbmaxC += 1

        self._nbmax = np.max([nbmaxA, nbmaxB, nbmaxC], axis=0).astype(int)

    def _generate_G_points(self, kpoint: np.ndarray, gamma: bool = False) -> tuple[list, list, list]:
        """
        Helper function to generate G-points based on nbmax.

        This function iterates over possible G-point values and determines
        if the energy is less than G_{cut}. Valid values are appended to
        the output array. This function should not be called outside of
        initialization.

        Args:
            kpoint (np.array): the array containing the current k-point value
            gamma (bool): determines if G points for gamma-point only executable
                          should be generated

        Returns:
            a list containing valid G-points
        """
        kmax = self._nbmax[0] + 1 if gamma else 2 * self._nbmax[0] + 1

        gpoints = []
        extra_gpoints = []
        extra_coeff_inds = []
        G_ind = 0
        for i in range(2 * self._nbmax[2] + 1):
            i3 = i - 2 * self._nbmax[2] - 1 if i > self._nbmax[2] else i
            for j in range(2 * self._nbmax[1] + 1):
                j2 = j - 2 * self._nbmax[1] - 1 if j > self._nbmax[1] else j
                for k in range(kmax):
                    k1 = k - 2 * self._nbmax[0] - 1 if k > self._nbmax[0] else k
                    if gamma and ((k1 == 0 and j2 < 0) or (k1 == 0 and j2 == 0 and i3 < 0)):
                        continue
                    G = np.array([k1, j2, i3])
                    v = kpoint + G
                    g = np.linalg.norm(np.dot(v, self.b))
                    E = g**2 / self._C
                    if self.encut > E:
                        gpoints.append(G)
                        if gamma and (k1, j2, i3) != (0, 0, 0):
                            extra_gpoints.append(-G)
                            extra_coeff_inds.append(G_ind)
                        G_ind += 1
        return gpoints, extra_gpoints, extra_coeff_inds

    def evaluate_wavefunc(self, kpoint: int, band: int, r: np.ndarray, spin: int = 0, spinor: int = 0) -> np.complex64:
        r"""
        Evaluates the wavefunction for a given position, r.

        The wavefunction is given by the k-point and band. It is evaluated
        at the given position by summing over the components. Formally,

        \psi_n^k (r) = \sum_{i=1}^N c_i^{n,k} \exp (i (k + G_i^{n,k}) \cdot r)

        where \psi_n^k is the wavefunction for the nth band at k-point k, N is
        the number of plane waves, c_i^{n,k} is the ith coefficient that
        corresponds to the nth band and k-point k, and G_i^{n,k} is the ith
        G-point corresponding to k-point k.

        NOTE: This function is very slow; a discrete fourier transform is the
        preferred method of evaluation (see Wavecar.fft_mesh).

        Args:
            kpoint (int): the index of the kpoint where the wavefunction
                            will be evaluated
            band (int): the index of the band where the wavefunction will be
                            evaluated
            r (np.array): the position where the wavefunction will be evaluated
            spin (int):  spin index for the desired wavefunction (only for
                            ISPIN = 2, default = 0)
            spinor (int): component of the spinor that is evaluated (only used
                            if vasp_type == 'ncl')

        Returns:
            a complex value corresponding to the evaluation of the wavefunction
        """
        v = self.Gpoints[kpoint] + self.kpoints[kpoint]
        u = np.dot(np.dot(v, self.b), r)
        if self.vasp_type.lower()[0] == "n":
            c = self.coeffs[kpoint][band][spinor, :]
        elif self.spin == 2:
            c = self.coeffs[spin][kpoint][band]
        else:
            c = self.coeffs[kpoint][band]
        return np.sum(np.dot(c, np.exp(1j * u, dtype=np.complex64))) / np.sqrt(self.vol)

    def fft_mesh(self, kpoint: int, band: int, spin: int = 0, spinor: int = 0, shift: bool = True) -> np.ndarray:
        """
        Places the coefficients of a wavefunction onto an fft mesh.

        Once the mesh has been obtained, a discrete fourier transform can be
        used to obtain real-space evaluation of the wavefunction. The output
        of this function can be passed directly to numpy's fft function. For
        example:

            mesh = Wavecar('WAVECAR').fft_mesh(kpoint, band)
            evals = np.fft.ifftn(mesh)

        Args:
            kpoint (int): the index of the kpoint where the wavefunction
                            will be evaluated
            band (int): the index of the band where the wavefunction will be
                            evaluated
            spin (int):  the spin of the wavefunction for the desired
                            wavefunction (only for ISPIN = 2, default = 0)
            spinor (int): component of the spinor that is evaluated (only used
                            if vasp_type == 'ncl')
            shift (bool): determines if the zero frequency coefficient is
                            placed at index (0, 0, 0) or centered
        Returns:
            a numpy ndarray representing the 3D mesh of coefficients
        """
        if self.vasp_type.lower()[0] == "n":
            tcoeffs = self.coeffs[kpoint][band][spinor, :]
        elif self.spin == 2:
            tcoeffs = self.coeffs[spin][kpoint][band]
        else:
            tcoeffs = self.coeffs[kpoint][band]

        mesh = np.zeros(tuple(self.ng), dtype=np.complex_)
        for gp, coeff in zip(self.Gpoints[kpoint], tcoeffs):
            t = tuple(gp.astype(int) + (self.ng / 2).astype(int))
            mesh[t] = coeff

        if shift:
            return np.fft.ifftshift(mesh)
        return mesh

    def get_parchg(
        self,
        poscar: Poscar,
        kpoint: int,
        band: int,
        spin: int | None = None,
        spinor: int | None = None,
        phase: bool = False,
        scale: int = 2,
    ) -> Chgcar:
        """
        Generates a Chgcar object, which is the charge density of the specified
        wavefunction.

        This function generates a Chgcar object with the charge density of the
        wavefunction specified by band and kpoint (and spin, if the WAVECAR
        corresponds to a spin-polarized calculation). The phase tag is a
        feature that is not present in VASP. For a real wavefunction, the phase
        tag being turned on means that the charge density is multiplied by the
        sign of the wavefunction at that point in space. A warning is generated
        if the phase tag is on and the chosen kpoint is not Gamma.

        Note: Augmentation from the PAWs is NOT included in this function. The
        maximal charge density will differ from the PARCHG from VASP, but the
        qualitative shape of the charge density will match.

        Args:
            poscar (pymatgen.io.vasp.inputs.Poscar): Poscar object that has the
                structure associated with the WAVECAR file
            kpoint (int): the index of the kpoint for the wavefunction
            band (int): the index of the band for the wavefunction
            spin (int): optional argument to specify the spin. If the Wavecar
                has ISPIN = 2, spin is None generates a Chgcar with total spin
                and magnetization, and spin == {0, 1} specifies just the spin
                up or down component.
            spinor (int): optional argument to specify the spinor component
                for noncollinear data wavefunctions (allowed values of None,
                0, or 1)
            phase (bool): flag to determine if the charge density is multiplied
                by the sign of the wavefunction. Only valid for real
                wavefunctions.
            scale (int): scaling for the FFT grid. The default value of 2 is at
                least as fine as the VASP default.

        Returns:
            a pymatgen.io.vasp.outputs.Chgcar object
        """
        if phase and not np.all(self.kpoints[kpoint] == 0.0):
            warnings.warn("phase is True should only be used for the Gamma kpoint! I hope you know what you're doing!")

        # scaling of ng for the fft grid, need to restore value at the end
        temp_ng = self.ng
        self.ng = self.ng * scale
        N = np.prod(self.ng)

        data = {}
        if self.spin == 2:
            if spin is not None:
                wfr = np.fft.ifftn(self.fft_mesh(kpoint, band, spin=spin)) * N
                den = np.abs(np.conj(wfr) * wfr)
                if phase:
                    den = np.sign(np.real(wfr)) * den
                data["total"] = den
            else:
                wfr = np.fft.ifftn(self.fft_mesh(kpoint, band, spin=0)) * N
                denup = np.abs(np.conj(wfr) * wfr)
                wfr = np.fft.ifftn(self.fft_mesh(kpoint, band, spin=1)) * N
                dendn = np.abs(np.conj(wfr) * wfr)
                data["total"] = denup + dendn
                data["diff"] = denup - dendn
        else:
            if spinor is not None:
                wfr = np.fft.ifftn(self.fft_mesh(kpoint, band, spinor=spinor)) * N
                den = np.abs(np.conj(wfr) * wfr)
            else:
                wfr = np.fft.ifftn(self.fft_mesh(kpoint, band, spinor=0)) * N
                wfr_t = np.fft.ifftn(self.fft_mesh(kpoint, band, spinor=1)) * N
                den = np.abs(np.conj(wfr) * wfr)
                den += np.abs(np.conj(wfr_t) * wfr_t)

            if phase and not (self.vasp_type.lower()[0] == "n" and spinor is None):
                den = np.sign(np.real(wfr)) * den
            data["total"] = den

        self.ng = temp_ng
        return Chgcar(poscar, data)

    def write_unks(self, directory: str) -> None:
        """
        Write the UNK files to the given directory.

        Writes the cell-periodic part of the bloch wavefunctions from the
        WAVECAR file to each of the UNK files. There will be one UNK file for
        each of the kpoints in the WAVECAR file.

        Note:
            wannier90 expects the full kpoint grid instead of the symmetry-
            reduced one that VASP stores the wavefunctions on. You should run
            a nscf calculation with ISYM=0 to obtain the correct grid.

        Args:
            directory (str): directory where the UNK files are written
        """
        out_dir = Path(directory).expanduser()
        if not out_dir.exists():
            out_dir.mkdir(parents=False)
        elif not out_dir.is_dir():
            raise ValueError("invalid directory")

        N = np.prod(self.ng)
        for ik in range(self.nk):
            fname = f"UNK{ik+1:05d}."
            if self.vasp_type.lower()[0] == "n":
                data = np.empty((self.nb, 2, *self.ng), dtype=np.complex128)
                for ib in range(self.nb):
                    data[ib, 0, :, :, :] = np.fft.ifftn(self.fft_mesh(ik, ib, spinor=0)) * N
                    data[ib, 1, :, :, :] = np.fft.ifftn(self.fft_mesh(ik, ib, spinor=1)) * N
                Unk(ik + 1, data).write_file(str(out_dir / (fname + "NC")))
            else:
                data = np.empty((self.nb, *self.ng), dtype=np.complex128)
                for ispin in range(self.spin):
                    for ib in range(self.nb):
                        data[ib, :, :, :] = np.fft.ifftn(self.fft_mesh(ik, ib, spin=ispin)) * N
                    Unk(ik + 1, data).write_file(str(out_dir / f"{fname}{ispin+1}"))


class Eigenval:
    """
    Object for reading EIGENVAL file.

    .. attribute:: filename

        string containing input filename

    .. attribute:: occu_tol

        tolerance for determining occupation in band properties

    .. attribute:: ispin

        spin polarization tag (int)

    .. attribute:: nelect

        number of electrons

    .. attribute:: nkpt

        number of kpoints

    .. attribute:: nbands

        number of bands

    .. attribute:: kpoints

        list of kpoints

    .. attribute:: kpoints_weights

        weights of each kpoint in the BZ, should sum to 1.

    .. attribute:: eigenvalues

        Eigenvalues as a dict of {(spin): np.ndarray(shape=(nkpt, nbands, 2))}.
        This representation is based on actual ordering in VASP and is meant as
        an intermediate representation to be converted into proper objects. The
        kpoint index is 0-based (unlike the 1-based indexing in VASP).
    """

    def __init__(self, filename, occu_tol=1e-8, separate_spins=False):
        """
        Reads input from filename to construct Eigenval object.

        Args:
            filename (str):     filename of EIGENVAL to read in
            occu_tol (float):   tolerance for determining band gap
            separate_spins (bool):   whether the band gap, CBM, and VBM should be
                reported for each individual spin channel. Defaults to False,
                which computes the eigenvalue band properties independent of
                the spin orientation. If True, the calculation must be spin-polarized.

        Returns:
            a pymatgen.io.vasp.outputs.Eigenval object
        """
        self.filename = filename
        self.occu_tol = occu_tol
        self.separate_spins = separate_spins

        with zopen(filename, "r") as f:
            self.ispin = int(f.readline().split()[-1])

            # useless header information
            for _ in range(4):
                f.readline()

            self.nelect, self.nkpt, self.nbands = list(map(int, f.readline().split()))

            self.kpoints = []
            self.kpoints_weights = []
            if self.ispin == 2:
                self.eigenvalues = {
                    Spin.up: np.zeros((self.nkpt, self.nbands, 2)),
                    Spin.down: np.zeros((self.nkpt, self.nbands, 2)),
                }
            else:
                self.eigenvalues = {Spin.up: np.zeros((self.nkpt, self.nbands, 2))}

            ikpt = -1
            for line in f:
                if re.search(r"(\s+[\-+0-9eE.]+){4}", str(line)):
                    ikpt += 1
                    kpt = list(map(float, line.split()))
                    self.kpoints.append(kpt[:-1])
                    self.kpoints_weights.append(kpt[-1])
                    for i in range(self.nbands):
                        sl = list(map(float, f.readline().split()))
                        if len(sl) == 3:
                            self.eigenvalues[Spin.up][ikpt, i, 0] = sl[1]
                            self.eigenvalues[Spin.up][ikpt, i, 1] = sl[2]
                        elif len(sl) == 5:
                            self.eigenvalues[Spin.up][ikpt, i, 0] = sl[1]
                            self.eigenvalues[Spin.up][ikpt, i, 1] = sl[3]
                            self.eigenvalues[Spin.down][ikpt, i, 0] = sl[2]
                            self.eigenvalues[Spin.down][ikpt, i, 1] = sl[4]

    @property
    def eigenvalue_band_properties(self):
        """
        Band properties from the eigenvalues as a tuple,
        (band gap, cbm, vbm, is_band_gap_direct). In the case of separate_spins=True,
        the band gap, cbm, vbm, and is_band_gap_direct are each lists of length 2,
        with index 0 representing the spin-up channel and index 1 representing
        the spin-down channel.
        """
        vbm = -float("inf")
        vbm_kpoint = None
        cbm = float("inf")
        cbm_kpoint = None
        vbm_spins = []
        vbm_spins_kpoints = []
        cbm_spins = []
        cbm_spins_kpoints = []
        if self.separate_spins and len(self.eigenvalues) != 2:
            raise ValueError("The separate_spins flag can only be True if ISPIN = 2")

        for d in self.eigenvalues.values():
            if self.separate_spins:
                vbm = -float("inf")
                cbm = float("inf")
            for k, val in enumerate(d):
                for eigenval, occu in val:
                    if occu > self.occu_tol and eigenval > vbm:
                        vbm = eigenval
                        vbm_kpoint = k
                    elif occu <= self.occu_tol and eigenval < cbm:
                        cbm = eigenval
                        cbm_kpoint = k
            if self.separate_spins:
                vbm_spins.append(vbm)
                vbm_spins_kpoints.append(vbm_kpoint)
                cbm_spins.append(cbm)
                cbm_spins_kpoints.append(cbm_kpoint)
        if self.separate_spins:
            return (
                [max(cbm_spins[0] - vbm_spins[0], 0), max(cbm_spins[1] - vbm_spins[1], 0)],
                [cbm_spins[0], cbm_spins[1]],
                [vbm_spins[0], vbm_spins[1]],
                [vbm_spins_kpoints[0] == cbm_spins_kpoints[0], vbm_spins_kpoints[1] == cbm_spins_kpoints[1]],
            )
        return max(cbm - vbm, 0), cbm, vbm, vbm_kpoint == cbm_kpoint


@dataclass
class Waveder(MSONable):
    """Representation of the WAVEDER file.

    The LOPTICS tag produces a WAVEDER file which contains the derivative of the orbitals with respect to k.
    Since the data is complex, we need to split it into the real and imaginary parts for JSON serialization.

    Note:
        The way that VASP writes the WAVEDER and WAVEDERF has slightly different logic when indexing the bands.
        This results in the formatted WAVDERF only indexing between filled bands. (i.e. all the matrix elements
        are between the states i=1:8 and j=1:8 in a two atom Si calculation, which is likely a VASP bug).
        As such, it is recommended to used the hidden ``LVEL=.True.`` flag in VASP which will force indexing over
        all bands.

    The order of the indices of the data are:
    [
        band index1,
        band index2,
        kpoint index,
        spin index,
        cartesian direction,
    ]

    Attributes:
        cder_real: Real part of the derivative of the orbitals with respect to k.
        cder_imag: Imaginary part of the derivative of the orbitals with respect to k.

    Author: Miguel Dias Costa, Kamal Choudhary, Jimmy-Xuan Shen
    """

    cder_real: np.ndarray
    cder_imag: np.ndarray

    @classmethod
    def from_formatted(cls, filename):
        """Reads the WAVEDERF file and returns a Waveder object.

        Note: This file is only produced when LOPTICS is true AND vasp has been
        recompiled after uncommenting the line that calls
        WRT_CDER_BETWEEN_STATES_FORMATTED in linear_optics.F
        It is recommended to use `from_binary` instead since the binary file is
        much smaller and contains the same information.

        Args:
            filename (str): The name of the WAVEDER file.

        Returns:
            A Waveder object.
        """
        with zopen(filename, "rt") as f:
            nspin, nkpts, nbands = f.readline().split()
        # 1 and 4 are the eigenvalues of the bands (this data is missing in the WAVEDER file)
        # 6:12 are the complex matrix elements in each cartesian direction.
        data = np.loadtxt(filename, skiprows=1, usecols=(1, 4, 6, 7, 8, 9, 10, 11))
        data = data.reshape(int(nspin), int(nkpts), int(nbands), int(nbands), 8)  # slowest to fastest
        cder_real = data[:, :, :, :, 2::2]
        cder_imag = data[:, :, :, :, 3::2]
        # change to [band1, band2, kpt, spin, cartesian]
        cder_real = np.transpose(cder_real, (2, 3, 1, 0, 4))
        cder_imag = np.transpose(cder_imag, (2, 3, 1, 0, 4))
        # TODO add eigenvalues?
        return cls(cder_real, cder_imag)

    @classmethod
    def from_binary(cls, filename, data_type="complex64"):
        """Read the WAVEDER file and returns a Waveder object.

        Args:
            filename: Name of file containing WAVEDER.
            data_type: Data type of the WAVEDER file. Default is complex64.
                If the file was generated with the "gamma" version of VASP,
                the data type can be either "float64" or "float32".

        Returns:
            Waveder object.
        """
        with open(filename, "rb") as fp:

            def readData(dtype):
                """
                Read records from Fortran binary file
                and convert to np.array of given dtype.
                """
                data = b""
                while True:
                    prefix = np.fromfile(fp, dtype=np.int32, count=1)[0]
                    data += fp.read(abs(prefix))
                    suffix = np.fromfile(fp, dtype=np.int32, count=1)[0]
                    if abs(prefix) - abs(suffix):
                        raise RuntimeError(
                            f"Read wrong amount of bytes.\nExpected: {prefix}, read: {len(data)}, suffix: {suffix}."
                        )
                    if prefix > 0:
                        break
                return np.frombuffer(data, dtype=dtype)

            nbands, nelect, nk, ispin = readData(np.int32)
            _ = readData(np.float_)  # nodes_in_dielectric_function
            _ = readData(np.float_)  # wplasmon
            me_datatype = np.dtype(data_type)
            cder = readData(me_datatype)

            cder_data = cder.reshape((3, ispin, nk, nelect, nbands)).T
            return cls(cder_data.real, cder_data.imag)

    @property
    def cder(self):
        """Return the complex derivative of the orbitals with respect to k."""
        if self.cder_real.shape[0] != self.cder_real.shape[1]:  # pragma: no cover
            warnings.warn(
                "Not all band pairs are present in the WAVEDER file."
                "If you want to get all the matrix elements set LVEL=.True. in the INCAR."
            )
        return self.cder_real + 1j * self.cder_imag

    @property
    def nspin(self):
        """Returns the number of spin channels."""
        return self.cder_real.shape[3]

    @property
    def nkpoints(self):
        """Returns the number of k-points."""
        return self.cder_real.shape[2]

    @property
    def nbands(self):
        """Returns the number of bands."""
        return self.cder_real.shape[0]

    def get_orbital_derivative_between_states(self, band_i, band_j, kpoint, spin, cart_dir):
        """
        Method returning a value
        between bands band_i and band_j for k-point index, spin-channel and Cartesian direction.

        Args:
            band_i (int): Index of band i
            band_j (int): Index of band j
            kpoint (int): Index of k-point
            spin   (int): Index of spin-channel (0 or 1)
            cart_dir (int): Index of Cartesian direction (0,1,2)

        Returns:
            a float value
        """
        return self.cder[band_i, band_j, kpoint, spin, cart_dir]


@dataclass
class WSWQ(MSONable):
    r"""
    Class for reading a WSWQ file.
    The WSWQ file is used to calculation the wave function overlaps between
        - W: Wavefunctions in the currenct directory's WAVECAR file
        - WQ: Wavefunctions stored in a filed named the WAVECAR.qqq.

    The overlap is computed using the overlap operator S
    which make the PAW wavefunctions orthogonormal:
        <W_k,m| S | W_k,n> = \delta_{mn}

    The WSWQ file contains matrix elements of the overlap operator S evaluated
    between the planewave wavefunctions W and WQ:
        COVL_k,mn = < W_s,k,m | S | WQ_s,k,n >

    The indices of WSWQ.data are:
        [spin][kpoint][band_i][band_j]

    Attributes:
        nspin: Number of spin channels
        nkpoints: Number of k-points
        nbands: Number of bands
        me_real: Real part of the overlap matrix elements
        me_imag: Imaginary part of the overlap matrix elements
    """

    nspin: int
    nkpoints: int
    nbands: int
    me_real: np.ndarray
    me_imag: np.ndarray

    @property
    def data(self):
        """Complex overlap matrix."""
        return self.me_real + 1j * self.me_imag

    @classmethod
    def from_file(cls, filename) -> WSWQ:
        """Constructs a WSWQ object from a file.

        Args:
            filename: Name of WSWQ file.

        Returns:
            WSWQ object.
        """
        # Grab the spin and kpoint values from lines containing "spin"
        spin_res = regrep(
            filename,
            {"spin": r"spin\s*=\s*(\d+)\s?\,\s?kpoint\s*=\s*(\d+)"},
            reverse=True,
            terminate_on_match=True,
            postprocess=int,
        )["spin"]
        (nspin, nkpoints), _ = spin_res[0]
        # Grab the index values from the parts with "i    =" and "j    ="
        ij_res = regrep(
            filename,
            {"ij": r"i\s*=\s*(\d+)\s?\,\s?j\s*=\s*(\d+)"},
            reverse=True,
            terminate_on_match=True,
            postprocess=int,
        )["ij"]
        (nbands, _), _ = ij_res[0]
        # Grab the matrix elements from the parts after the ":"
        data_res = regrep(
            filename,
            {"data": r"\:\s*([-+]?\d*\.\d+)\s+([-+]?\d*\.\d+)"},
            reverse=False,
            terminate_on_match=False,
            postprocess=float,
        )["data"]
        assert len(data_res) == nspin * nkpoints * nbands * nbands

        data = np.array([complex(real_part, img_part) for (real_part, img_part), _ in data_res])

        # NOTE: loop order (slow->fast) spin -> kpoint -> j -> i
        data = data.reshape((nspin, nkpoints, nbands, nbands))
        data = np.swapaxes(data, 2, 3)  # swap i and j
        return cls(nspin=nspin, nkpoints=nkpoints, nbands=nbands, me_real=np.real(data), me_imag=np.imag(data))


class UnconvergedVASPWarning(Warning):
    """Warning for unconverged vasp run."""<|MERGE_RESOLUTION|>--- conflicted
+++ resolved
@@ -4119,35 +4119,6 @@
 
         # pylint: disable=E1136
         ionicstep_cnt = 1
-<<<<<<< HEAD
-        for line in file:
-            line = line.strip()
-            if self.preamble is None:
-                self.preamble = [line]
-                title = line
-            elif title == line:
-                self.preamble_done = False
-                p = Poscar.from_string("\n".join([*self.preamble, "Direct", *coords_str]))
-                if ionicstep_end is None:
-                    if ionicstep_cnt >= ionicstep_start:
-                        structures.append(p.structure)
-                else:
-                    if ionicstep_start <= ionicstep_cnt < ionicstep_end:
-                        structures.append(p.structure)
-                    if ionicstep_cnt >= ionicstep_end:
-                        break
-                ionicstep_cnt += 1
-                coords_str = []
-                self.preamble = [line]
-            elif not self.preamble_done:
-                if line == "" or "Direct configuration=" in line:
-                    self.preamble_done = True
-                    tmp_preamble = [self.preamble[0]]
-                    for i in range(1, len(self.preamble)):
-                        if self.preamble[0] != self.preamble[i]:
-                            tmp_preamble.append(self.preamble[i])
-                        else:
-=======
         with zopen(filename, "rt") as file:
             for line in file:
                 line = line.strip()
@@ -4189,37 +4160,15 @@
                         if ionicstep_start <= ionicstep_cnt < ionicstep_end:
                             structures.append(p.structure)
                         if ionicstep_cnt >= ionicstep_end:
->>>>>>> 2a9517ac
                             break
                     self.preamble = tmp_preamble
                 else:
-<<<<<<< HEAD
-                    self.preamble.append(line)
-            elif line == "" or "Direct configuration=" in line:
-                p = Poscar.from_string("\n".join([*self.preamble, "Direct", *coords_str]))
-                if ionicstep_end is None:
-                    if ionicstep_cnt >= ionicstep_start:
-                        structures.append(p.structure)
-                else:
-                    if ionicstep_start <= ionicstep_cnt < ionicstep_end:
-                        structures.append(p.structure)
-                    if ionicstep_cnt >= ionicstep_end:
-                        break
-                ionicstep_cnt += 1
-                coords_str = []
-            else:
-                coords_str.append(line)
-        p = Poscar.from_string("\n".join([*self.preamble, "Direct", *coords_str]))
-        if ionicstep_end is None:
-            if ionicstep_cnt >= ionicstep_start:
-=======
                     coords_str.append(line)
             p = Poscar.from_str("\n".join([*preamble, "Direct", *coords_str]))
             if ionicstep_end is None:
                 if ionicstep_cnt >= ionicstep_start:
                     structures.append(p.structure)
             elif ionicstep_start <= ionicstep_cnt < ionicstep_end:
->>>>>>> 2a9517ac
                 structures.append(p.structure)
         elif ionicstep_start <= ionicstep_cnt < ionicstep_end:
             structures.append(p.structure)
