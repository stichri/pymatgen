<<<<<<< HEAD
"""
Module implementing an (extended) XYZ file object class.
"""
=======
"""Module implementing an XYZ file object class."""
>>>>>>> 9d0461f0

from __future__ import annotations

import re
from io import StringIO

import pandas as pd
import numpy as np
from monty.io import zopen

from pymatgen.core import IMolecule, IStructure, Molecule, Lattice
from collections import OrderedDict, namedtuple
from operator import add
from typing import Dict, List, Tuple, Union, Any


class XYZ:
    """
    Basic class for importing and exporting Molecules or Structures in XYZ
    format.

    .. note::
        Exporting periodic structures in the XYZ format will lose information
        about the periodicity. Essentially, only Cartesian coordinates are
        written in this format and no information is retained about the
        lattice.
    """

    def __init__(self, mol: Molecule, coord_precision: int = 6):
        """
        Args:
            mol: Input molecule or list of molecules
            coord_precision: Precision to be used for coordinates.
        """
        if isinstance(mol, Molecule) or not isinstance(mol, list):
            self._mols = [mol]
        else:
            self._mols = mol
        self.precision = coord_precision

    @property
    def molecule(self) -> Molecule:
        """
        Returns molecule associated with this XYZ. In case multiple frame
        XYZ, returns the last frame.
        """
        return self._mols[-1]

    @property
    def all_molecules(self):
        """Returns all the frames of molecule associated with this XYZ."""
        return self._mols

    @staticmethod
    def _from_frame_string(contents):
        """Convert a single frame XYZ string to a molecule."""
        lines = contents.split("\n")
        num_sites = int(lines[0])
        coords = []
        sp = []
        coord_patt = re.compile(r"(\w+)\s+([0-9\-\+\.*^eEdD]+)\s+([0-9\-\+\.*^eEdD]+)\s+([0-9\-\+\.*^eEdD]+)")
        for i in range(2, 2 + num_sites):
            m = coord_patt.search(lines[i])
            if m:
                sp.append(m.group(1))  # this is 1-indexed
                # this is 0-indexed
                # in case of 0.0D+00 or 0.00d+01 old double precision writing
                # replace d or D by e for ten power exponent,
                # and some files use *^ convention in place of e
                xyz = [val.lower().replace("d", "e").replace("*^", "e") for val in m.groups()[1:4]]
                coords.append([float(val) for val in xyz])
        return Molecule(sp, coords)

    @staticmethod
    def from_string(contents):
        """
        Creates XYZ object from a string.

        Args:
            contents: String representing an XYZ file.

        Returns:
            XYZ object
        """
        if contents[-1] != "\n":
            contents += "\n"
        white_space = r"[ \t\r\f\v]"
        natoms_line = white_space + r"*\d+" + white_space + r"*\n"
        comment_line = r"[^\n]*\n"
        coord_lines = r"(\s*\w+\s+[0-9\-\+\.*^eEdD]+\s+[0-9\-\+\.*^eEdD]+\s+[0-9\-\+\.*^eEdD]+.*\n)+"
        frame_pattern_text = natoms_line + comment_line + coord_lines
        pat = re.compile(frame_pattern_text, re.MULTILINE)
        mols = []
        for xyz_match in pat.finditer(contents):
            xyz_text = xyz_match.group(0)
            mols.append(XYZ._from_frame_string(xyz_text))
        return XYZ(mols)

    @staticmethod
    def from_file(filename):
        """
        Creates XYZ object from a file.

        Args:
            filename: XYZ filename

        Returns:
            XYZ object
        """
        with zopen(filename, "rt") as f:
            return XYZ.from_string(f.read())

    def as_dataframe(self):
        """
        Generates a coordinates data frame with columns: atom, x, y, and z
        In case of multiple frame XYZ, returns the last frame.

        Returns:
            pandas.DataFrame
        """
        lines = str(self)

        sio = StringIO(lines)
        df_xyz = pd.read_csv(
            sio,
            header=None,
            skiprows=[0, 1],
            comment="#",
            delim_whitespace=True,
            names=["atom", "x", "y", "z"],
        )
        df_xyz.index += 1
        return df_xyz

    def _frame_str(self, frame_mol):
        output = [str(len(frame_mol)), frame_mol.composition.formula]
        fmtstr = f"{{}} {{:.{self.precision}f}} {{:.{self.precision}f}} {{:.{self.precision}f}}"
        for site in frame_mol:
            output.append(fmtstr.format(site.specie, site.x, site.y, site.z))
        return "\n".join(output)

    def __str__(self):
        return "\n".join(self._frame_str(mol) for mol in self._mols)

    def write_file(self, filename: str) -> None:
        """
        Writes XYZ to file.

        Args:
            filename (str): File name of output file.
        """
        with zopen(filename, "wt") as f:
            f.write(str(self))



class EXYZ(XYZ):
    """
    Basic class for importing and exporting structure or molecules in the extended XYZ
    format as described at https://libatoms.github.io/QUIP/io.html#extendedxyz.

    Args:
        structure: Input (list of) structure(s) or molecule(s)

    .. note::
        While exporting periodic structures in the XYZ format will lose information
        about periodicity, the extended XYZ format does retain such information.
        Moreover, arbitrary metadata is retained and encoded in terms of bools
        (T or F), integer numbers, floats or strings (delimited by quotation marks
        when including whitespaces) on a per-site and per-structure/molecule basis.
    """

    _code2type = {
        "L" : bool, "l" : bool,
        "I" : int, "i" : int,
        "R" : float, "r" : float,
        "S" : str, "s" : str
    }
    _type2code = {
        bool : "L",
        int : "I", np.int64 : "I", np.int32 : "I", np.int16 : "I", np.int8 : "I",
        float : "R", np.float128 : "R", np.float64 : "R", np.float16 : "R",
        str : "S", list : "S", tuple : "S", np.ndarray : "S"
    }

    _quotes = r"\"'`´"
    _whites_etc = r"\t\n\r\f\v"

    _site_prop_key_sanitize_match = "[" + _whites_etc + _quotes + ":" + "]+"
    _site_prop_val_sanitize_match = "[" + _whites_etc + _quotes + "]+"
    _frame_prop_key_sanitize_match = "[" + " " + _whites_etc + _quotes + "=" + "]+"
    _frame_prop_val_sanitize_match = "[" + _whites_etc + _quotes + "=" + "]+"

    EXYZData = namedtuple("EXYZData", ["code", "data", "width"])

    def __init__(
            self,
            mol: Union[IStructure, List[IStructure], IMolecule, List[IMolecule]],
            mol_props: Union[Dict, List[Dict], Tuple[Dict]] = None,
            float_precision : int = 6
    ) -> None:
        super().__init__(
            mol,
            coord_precision=float_precision
        )

        self._fmt_float = "{{:.{}f}}".format(self.precision)

        if isinstance(mol_props, (List, Tuple)):
            self._mols_props = mol_props
        elif mol_props is not None:
            self._mols_props = [mol_props]
        else:
            self._mols_props = [None for m in self._mols]

        if not len(self._mols_props) == len(self._mols):
            raise ValueError(
                "not as many molecule property sets ({}) as molecules ({})".format(
                    len(self._mols_props),
                    len(self._mols)
                )
            )

    @staticmethod
    def _mol_and_props_from_lines(
            line_comment: str,
            lines_sites: List[str]
    ) -> Tuple[IStructure, Dict]:
        pass
        return None, None
        

    @staticmethod
    def from_string(
            string: str
    ) -> "EXYZ": # python <=3.7 can't annotate types not defined before, python >=4.0 will ...
        string = string + "\n" if string[-1] == "\n" else string

        mols = []
        mols_props = []
        lines = iter(string.split("\n"))
        for line in lines:
            try:
                num_sites = int(line.split()[0])
            except ValueError as ve:
                raise Exception(str(ve) + " for frame {}".format(len(mols)+1)) from ve
            try:
                mol, props = EXYZ._mol_and_props_from_lines(
                    line_comment=next(lines),
                    lines_sites=[next(lines) for n in range(num_sites)]
                )
                mols.append(mol)
                mols_props.append(props)
            except StopIteration:
                raise RuntimeError("lines unexpectedly exhausted while parsing exyz-file")
        return EXYZ(mols, props)

    def _site_prop_key(
            self,
            k: str
    ) -> str:
        key = re.sub(self._site_prop_key_sanitize_match, "", str(k))
        return key

    def _site_prop_val(
            self,
            v: str
    ) -> str:
        val = re.sub(self._site_prop_val_sanitize_match, "", str(v))
        if re.search("[ ]+", val):
            val = '"' + val + '"'
        return val

    def _code(
            self,
            val: Any
    ) -> str:
        try:
            code = self._type2code[type(val)]
        except KeyError:
            raise ValueError(
                "Unable to map {} ({}), use appropriate string representation".format(type(val), val)
            )
        return code

    def _val2coldata(
            self,
            val: Union[List, Tuple, np.ndarray, Any],
            probe_seq=True
    ) -> Tuple[str, List[str], List[int]]:
        if probe_seq and isinstance(val, (list, tuple, np.ndarray)):
            codes = [self._code(v) for v in val]
            if not len(set(codes)) == 1:
                raise TypeError("Inconcistent types in data field")
            code = codes[0]
            data_str = [self._site_prop_val(*self._val2coldata(v, probe_seq=False)[1]) for v in val]
            width = [len(d) for d in data_str]
        else:
            code = self._code(val)
            if code == "R":
                data_str = self._fmt_float.format(val)
            elif code == "L":
                data_str = "T" if val else "F"
            else:
                data_str = str(val)
            data_str = [self._site_prop_val(data_str)]
            width = [len(data_str[0])]
        return code, data_str, width

    def _site_data_columns(
            self,
            data_col: List
    ) -> EXYZData:
        code0 = None
        data_str0 = []
        width0 = None
        for d in data_col:
            code, data_str, width = self._val2coldata(d)
            if not code0:
                code0 = code
            if not width0:
                width0 = width
            if not code0 == code:
                raise TypeError("Inconsistent types in data column")
            if not len(width0) == len(width):
                raise ValueError("Inconsistent lengths in data column")
            data_str0.append(data_str)
            width = tuple(max(w, w0) for w, w0 in zip(width, width0))
            width0 = width
        return EXYZ.EXYZData(code=code, data=data_str0, width=width)


    def _site_prop_keys_and_data(
            self,
            mol: IStructure,
            data: OrderedDict
    ) -> str:
        props_str = "species"
        data["species"] = self._site_data_columns([str(site.specie) for site in mol])
        props_str += ":" + data["species"].code + ":" + str(len(data["species"].width))

        props_str += ":" + "pos"
        data["pos"] = self._site_data_columns([site.coords for site in mol])
        props_str += ":" + data["pos"].code + ":" + str(len(data["pos"].width))

        for (key, val) in mol.site_properties.items():
            key = self._site_prop_key(str(key))
            props_str += ":" + key
            data[key] = self._site_data_columns(val)
            props_str += ":" + data[key].code + ":" + str(len(data[key].width))

        # delimit properties value with quotes in case property keys include space(s):
        if re.match("[ ]+", props_str):
            props_str = '"' + props_str + '"'
        return "Properties=" + props_str

    def _frame_prop_key(
            self,
            key: str
    ) -> str:
        key = re.sub(self._frame_prop_key_sanitize_match, "", str(key))
        return key

    def _frame_prop_val(
            self,
            val: str
    ) -> str:
        val = re.sub(self._frame_prop_val_sanitize_match, "", str(val))
        if re.search("[ ]+", val):
            val = '"' + val + '"'
        return val

    def _val2propval(
            self,
            val: Any
    ) -> str:
        code = self._code(val)
        if code == "R":
            val = self._fmt_float.format(val)
        elif code == "L":
            val = "T" if val else "F"
        else:
            val = self._frame_prop_val(str(val))

        return val

    def _get_commentline_and_data(
            self,
            mol: IStructure,
            data: OrderedDict,
            props: Dict
    ) -> str:
        com_str = 'Lattice="' + " ".join(
            self._fmt_float.format(x) for x in mol.lattice.matrix.flat
        ) + '"'

        com_str += " " + self._site_prop_keys_and_data(mol, data)

        if props:
            for (key, val) in props.items():
                if not isinstance(key, str):
                    raise TypeError("non-string frame property key")
                key = self._frame_prop_key(key)
                com_str += " " + key
                com_str += "=" + self._val2propval(val)
        return com_str

    def _compile_data_lines(
            self,
            data: OrderedDict
    ) -> List[str]:
        if not len(set(len(col.data) for col in data.values())) == 1:
            raise ValueError("inconsistent amount of properties given.")

        prop, col = data.popitem(last=False)
        lines = [" ".join(f.rjust(w) for (f,w) in zip(fields, col.width)) for fields in col.data]

        for col in data.values():
            lines = map(
                add,
                lines,
                [" " + " ".join(f.rjust(w) for (f,w) in zip(fields,col.width)) for fields in col.data]
            )

        return lines

    def _frame_str(
            self,
            mol: Union[IMolecule, IStructure],
            props: Dict = None
    ) -> str:
        if not mol.lattice:
            lat = Lattice.cubic(2.*mol.distance_matrix.max())
            center = lat.get_cartesian_coords([.5,.5,.5])
            mol = IStructure(
                lat,
                [s.specie for s in mol],
                [s.coords - mol.center_of_mass + center for s in mol],
                coords_are_cartesian=True,
                site_properties=mol.site_properties
            )

        output = [str(mol.num_sites)]

        data = OrderedDict()
        output.append(self._get_commentline_and_data(mol, data, props))

        output.extend(self._compile_data_lines(data))

        return "\n".join(output)

    def __str__(self) -> str:
        return "\n".join(self._frame_str(m, p) for m, p in zip(self._mols, self._mols_props))<|MERGE_RESOLUTION|>--- conflicted
+++ resolved
@@ -1,10 +1,4 @@
-<<<<<<< HEAD
-"""
-Module implementing an (extended) XYZ file object class.
-"""
-=======
-"""Module implementing an XYZ file object class."""
->>>>>>> 9d0461f0
+"""Module implementing an (extended) XYZ file object class."""
 
 from __future__ import annotations
 
