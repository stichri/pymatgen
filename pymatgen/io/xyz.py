--- conflicted
+++ resolved
@@ -13,18 +13,14 @@
 import numpy as np
 from monty.io import zopen
 
-<<<<<<< HEAD
 from pymatgen.core import IMolecule, IStructure, Molecule, Lattice
+from pymatgen.core.structure import SiteCollection
 from collections import OrderedDict, namedtuple
 from operator import add
 from typing import Dict, List, Tuple, Union, Any
-=======
-from pymatgen.core import Molecule, Structure
-from pymatgen.core.structure import SiteCollection
 
 if TYPE_CHECKING:
     from git import Sequence
->>>>>>> ac14c884
 
 
 class XYZ:
