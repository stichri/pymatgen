--- conflicted
+++ resolved
@@ -67,44 +67,7 @@
                              "6x6 Voigt array, use ElasticTensor.from_voigt")
         return obj
 
-<<<<<<< HEAD
-=======
-    @classmethod
-    def from_voigt(cls, voigt_matrix, tol=1e-2):
-        """
-        Constructor based on the voigt notation tensor
-
-        Args:
-            voigt_matrix: (6x6 array-like): the Voigt notation 6x6 array-like
-                representing the elastic tensor
-        """
-        voigt_matrix = np.array(voigt_matrix)
-        if voigt_matrix.shape != (6, 6):
-            raise ValueError("From_voigt takes a 6x6 array corresponding to "
-                             "the elastic tensor in voigt notation as input.")
-
-        c = np.zeros((3, 3, 3, 3))
-        for ind in itertools.product(*[range(3)] * 4):
-            v_ind = (reverse_voigt_map[ind[:2]],
-                     reverse_voigt_map[ind[2:]])
-            c[ind] = voigt_matrix[v_ind]
-        return cls(c)
-
-    @property
-    def voigt(self):
-        """
-        Returns the voigt notation 6x6 array corresponding to the
-        elastic tensor
-        """
-        c_pq = np.zeros((6, 6))
-        for p in range(6):
-            for q in range(6):
-                i, j = voigt_map[p]
-                k, l = voigt_map[q]
-                c_pq[p, q] = self[i, j, k, l]
-        return c_pq
-
->>>>>>> 3d86b380
+
     @property
     def compliance_tensor(self):
         """
